export AMARU_NETWORK ?= preprod
export AMARU_PEER_ADDRESS ?= 127.0.0.1:3001
HASKELL_NODE_CONFIG_DIR ?= cardano-node-config
DEMO_TARGET_EPOCH ?= 182
HASKELL_NODE_CONFIG_SOURCE := https://book.world.dev.cardano.org/environments
COVERAGE_DIR ?= coverage
COVERAGE_CRATES ?=
BUILD_PROFILE ?= release

.PHONY: help bootstrap start import-headers import-nonces download-haskell-config coverage-html coverage-lconv check-llvm-cov dev

help:
	@echo "\033[1;4mGetting Started:\033[00m"
	@grep -E '^[a-z]+[^:]+:.*## &start '  Makefile | while read -r l; do printf "  \033[1;32m$$(echo $$l | cut -f 1 -d':')\033[00m:$$(echo $$l | cut -f 3- -d'#' | sed 's/^ \&start//')\n"; done
	@echo ""
	@echo "\033[1;4mBuilding & Running:\033[00m"
	@grep -E '^[a-z]+[^:]+:.*## &build '  Makefile | while read -r l; do printf "  \033[1;32m$$(echo $$l | cut -f 1 -d':')\033[00m:$$(echo $$l | cut -f 3- -d'#' | sed 's/^ \&build//')\n"; done
	@echo ""
	@echo "\033[1;4mDev & Testing:\033[00m"
	@grep -E '^[a-z]+[^:]+:.*## &test '  Makefile | while read -r l; do printf "  \033[1;32m$$(echo $$l | cut -f 1 -d':')\033[00m:$$(echo $$l | cut -f 3- -d'#' | sed 's/^ \&test//')\n"; done
	@echo ""
	@echo "\033[1;4mConfiguration:\033[00m"
	@grep -E '^[a-zA-Z0-9_]+ \?= '  Makefile | sort | while read -r l; do printf "  \033[36m$$(echo $$l | cut -f 1 -d'=')\033[00m=$$(echo $$l | cut -f 2- -d'=')\n"; done

<<<<<<< HEAD
bootstrap: clear-dbs ## &start Bootstrap Amaru from scratch (snapshots + headers + ledger-state + nonces)
	cargo run --profile $(BUILD_PROFILE) -- bootstrap \
		--config-dir $(AMARU_CONFIG_DIR) \
		--ledger-dir $(AMARU_LEDGER_DIR) \
		--chain-dir $(AMARU_CHAIN_DIR)

sync-from-mithril:
	@cargo run --bin amaru-ledger mithril
	@cargo run --bin amaru-ledger sync

snapshots/$(AMARU_NETWORK): ## &start Download initial snapshots
	@if [ ! -f "${SNAPSHOTS_FILE}" ]; then echo "SNAPSHOTS_FILE not found: ${SNAPSHOTS_FILE}"; exit 1; fi;
	mkdir -p "$@"
	cat $(SNAPSHOTS_FILE) \
		| jq -r '.[] | "\(.point) \(.url)"' \
		| while read -r p u; do \
			echo "Fetching $$p.cbor"; \
			curl --progress-bar -o - "$$u" | gunzip > "$@/$$p.cbor"; \
		done

import-headers: ## &start Import initial headers from $AMARU_PEER_ADDRESS
	cargo run --profile $(BUILD_PROFILE) -- import-headers --config-dir "$(AMARU_CONFIG_DIR)"

import-snapshots: import-ledger-state # 'backward-compatibility'; might remove after a while.
import-ledger-state: snapshots/$(AMARU_NETWORK) ## &start Import initial ledger-state snapshots
	@SNAPSHOT_ARGS=""; \
	CBOR_FILES=$$(find "$^" -maxdepth 1 -name '*.cbor'); \
	if [ -z "$$CBOR_FILES" ]; then echo "No .cbor files found in $^"; exit 1; fi; \
	for SNAPSHOT in $(wildcard $^/*.cbor); do \
		SNAPSHOT_ARGS="$$SNAPSHOT_ARGS --snapshot $$SNAPSHOT"; \
	done; \
	cargo run --profile $(BUILD_PROFILE) -- import-ledger-state \
		--ledger-dir "$(AMARU_LEDGER_DIR)" \
		$$SNAPSHOT_ARGS
=======
bootstrap: ## &start Bootstrap Amaru from scratch (snapshots + headers + ledger-state + nonces)
	cargo run --profile $(BUILD_PROFILE) -- bootstrap

import-headers: ## &start Import initial headers
	cargo run --profile $(BUILD_PROFILE) -- import-headers
>>>>>>> 01bda956

import-nonces: ## &start Import initial nonces
	cargo run --profile $(BUILD_PROFILE) -- import-nonces

download-haskell-config: ## &start Download Haskell node configuration files for $AMARU_NETWORK
	mkdir -p $(HASKELL_NODE_CONFIG_DIR)
	curl -fsSL -O --output-dir "$(HASKELL_NODE_CONFIG_DIR)" "$(HASKELL_NODE_CONFIG_SOURCE)/$(AMARU_NETWORK)/config.json"
	curl -fsSL -O --output-dir "$(HASKELL_NODE_CONFIG_DIR)" "$(HASKELL_NODE_CONFIG_SOURCE)/$(AMARU_NETWORK)/topology.json"
	curl -fsSL -O --output-dir "$(HASKELL_NODE_CONFIG_DIR)" "$(HASKELL_NODE_CONFIG_SOURCE)/$(AMARU_NETWORK)/byron-genesis.json"
	curl -fsSL -O --output-dir "$(HASKELL_NODE_CONFIG_DIR)" "$(HASKELL_NODE_CONFIG_SOURCE)/$(AMARU_NETWORK)/shelley-genesis.json"
	curl -fsSL -O --output-dir "$(HASKELL_NODE_CONFIG_DIR)" "$(HASKELL_NODE_CONFIG_SOURCE)/$(AMARU_NETWORK)/alonzo-genesis.json"
	curl -fsSL -O --output-dir "$(HASKELL_NODE_CONFIG_DIR)" "$(HASKELL_NODE_CONFIG_SOURCE)/$(AMARU_NETWORK)/conway-genesis.json"

build: ## &build Compile for $BUILD_PROFILE
	cargo build --profile $(BUILD_PROFILE)

build-examples: ## &build Build all examples
	@for dir in $(wildcard examples/*/.); do \
		if [ -f $$dir/Makefile ]; then \
			echo "Building $$dir"; \
			$(MAKE) -C $$dir || exit; \
		fi; \
	done

dev: start # 'backward-compatibility'; might remove after a while.
start: ## &build Compile and run for $BUILD_PROFILE with default options
	cargo run --profile $(BUILD_PROFILE) -- daemon

demo: ## &build Synchronize Amaru until a target epoch $DEMO_TARGET_EPOCH
		./scripts/demo $(BUILD_PROFILE) $(DEMO_TARGET_EPOCH)

all-ci-checks: ## &test Run all CI checks
	@cargo fmt-amaru
	@cargo clippy-amaru
	@cargo test-amaru
	@$(MAKE) build-examples
	@$(MAKE) coverage-lconv

fetch-data: ## &test Fetch epoch data (dreps, pools, accounts, ...) from a Haskell node
	@npm --prefix data run fetch -- "$(AMARU_NETWORK)"

generate-test-snapshots: ## &test Generate test snapshots for test-e2e
	@npm --prefix conformance-tests run generate-all -- "$(AMARU_NETWORK)"
	@./scripts/generate-snapshot-test-cases

test-e2e: ## &test Run snapshot tests, assuming snapshots are available
	cargo test --profile $(BUILD_PROFILE) -p amaru -- --ignored

check-llvm-cov: ## &test Check if cargo-llvm-cov is installed, install if not
	@if ! cargo llvm-cov --version >/dev/null 2>&1; then \
		echo "cargo-llvm-cov not found. Installing..."; \
		cargo install cargo-llvm-cov; \
	else \
		echo "cargo-llvm-cov is already installed"; \
	fi

coverage-html: check-llvm-cov ## &test Run test coverage for Amaru
	cargo llvm-cov \
		--no-cfg-coverage \
		--html \
		--output-dir $(COVERAGE_DIR) $(foreach package,$(COVERAGE_CRATES), --package $(package))

coverage-lconv: ## &test Run test coverage for CI to upload to Codecov
	cargo llvm-cov \
		--all-features \
		--workspace \
		--lcov \
		--output-path lcov.info<|MERGE_RESOLUTION|>--- conflicted
+++ resolved
@@ -22,48 +22,15 @@
 	@echo "\033[1;4mConfiguration:\033[00m"
 	@grep -E '^[a-zA-Z0-9_]+ \?= '  Makefile | sort | while read -r l; do printf "  \033[36m$$(echo $$l | cut -f 1 -d'=')\033[00m=$$(echo $$l | cut -f 2- -d'=')\n"; done
 
-<<<<<<< HEAD
-bootstrap: clear-dbs ## &start Bootstrap Amaru from scratch (snapshots + headers + ledger-state + nonces)
-	cargo run --profile $(BUILD_PROFILE) -- bootstrap \
-		--config-dir $(AMARU_CONFIG_DIR) \
-		--ledger-dir $(AMARU_LEDGER_DIR) \
-		--chain-dir $(AMARU_CHAIN_DIR)
+bootstrap: ## &start Bootstrap Amaru from scratch (snapshots + headers + ledger-state + nonces)
+	cargo run --profile $(BUILD_PROFILE) -- bootstrap
 
 sync-from-mithril:
 	@cargo run --bin amaru-ledger mithril
 	@cargo run --bin amaru-ledger sync
 
-snapshots/$(AMARU_NETWORK): ## &start Download initial snapshots
-	@if [ ! -f "${SNAPSHOTS_FILE}" ]; then echo "SNAPSHOTS_FILE not found: ${SNAPSHOTS_FILE}"; exit 1; fi;
-	mkdir -p "$@"
-	cat $(SNAPSHOTS_FILE) \
-		| jq -r '.[] | "\(.point) \(.url)"' \
-		| while read -r p u; do \
-			echo "Fetching $$p.cbor"; \
-			curl --progress-bar -o - "$$u" | gunzip > "$@/$$p.cbor"; \
-		done
-
-import-headers: ## &start Import initial headers from $AMARU_PEER_ADDRESS
-	cargo run --profile $(BUILD_PROFILE) -- import-headers --config-dir "$(AMARU_CONFIG_DIR)"
-
-import-snapshots: import-ledger-state # 'backward-compatibility'; might remove after a while.
-import-ledger-state: snapshots/$(AMARU_NETWORK) ## &start Import initial ledger-state snapshots
-	@SNAPSHOT_ARGS=""; \
-	CBOR_FILES=$$(find "$^" -maxdepth 1 -name '*.cbor'); \
-	if [ -z "$$CBOR_FILES" ]; then echo "No .cbor files found in $^"; exit 1; fi; \
-	for SNAPSHOT in $(wildcard $^/*.cbor); do \
-		SNAPSHOT_ARGS="$$SNAPSHOT_ARGS --snapshot $$SNAPSHOT"; \
-	done; \
-	cargo run --profile $(BUILD_PROFILE) -- import-ledger-state \
-		--ledger-dir "$(AMARU_LEDGER_DIR)" \
-		$$SNAPSHOT_ARGS
-=======
-bootstrap: ## &start Bootstrap Amaru from scratch (snapshots + headers + ledger-state + nonces)
-	cargo run --profile $(BUILD_PROFILE) -- bootstrap
-
 import-headers: ## &start Import initial headers
 	cargo run --profile $(BUILD_PROFILE) -- import-headers
->>>>>>> 01bda956
 
 import-nonces: ## &start Import initial nonces
 	cargo run --profile $(BUILD_PROFILE) -- import-nonces
