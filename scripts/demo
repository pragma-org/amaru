--- conflicted
+++ resolved
@@ -25,12 +25,8 @@
 
 echo -e "      \033[1;32mTarget\033[00m epoch $TARGET_EPOCH"
 
-<<<<<<< HEAD
 AMARU_TRACE="amaru=info" cargo run --profile $BUILD_PROFILE -- --with-json-traces run | while read line; do
-=======
-AMARU_TRACE="amaru=info" cargo run --profile $BUILD_PROFILE -- --with-json-traces daemon | while read line; do
   echo "$line"
->>>>>>> ed599772
   EVENT=$(jq -r '.fields.message' <<< "$line" 2>/dev/null)
   SPAN=$(jq -r '.span.name' <<< "$line" 2>/dev/null)
   if [ "$EVENT" = "exit" ] && [ "$SPAN" = "epoch_transition" ]; then
