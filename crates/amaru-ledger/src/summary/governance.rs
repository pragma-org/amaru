// Copyright 2025 PRAGMA
//
// Licensed under the Apache License, Version 2.0 (the "License");
// you may not use this file except in compliance with the License.
// You may obtain a copy of the License at
//
//     http://www.apache.org/licenses/LICENSE-2.0
//
// Unless required by applicable law or agreed to in writing, software
// distributed under the License is distributed on an "AS IS" BASIS,
// WITHOUT WARRANTIES OR CONDITIONS OF ANY KIND, either express or implied.
// See the License for the specific language governing permissions and
// limitations under the License.

use crate::store::{columns::dreps, GovernanceActivity, Snapshot, StoreError};
use amaru_kernel::{
    expect_stake_credential, network::EraHistory, Anchor, CertificatePointer, DRep, Lovelace, Slot,
    StakeCredential, TransactionPointer,
};
use amaru_slot_arithmetic::{Epoch, EraHistoryError};
use std::collections::{BTreeMap, BTreeSet};

#[derive(Debug)]
pub struct GovernanceSummary {
    pub dreps: BTreeMap<DRep, DRepState>,
    pub deposits: BTreeMap<StakeCredential, Vec<ProposalState>>,
}

#[derive(Debug, serde::Serialize)]
pub struct DRepState {
    #[serde(rename(serialize = "mandate"))]
    pub valid_until: Option<Epoch>,
    pub metadata: Option<Anchor>,
    pub stake: Lovelace,
    #[serde(skip)]
    pub registered_at: CertificatePointer,
    #[serde(skip)]
    pub previous_deregistration: Option<CertificatePointer>,
}

#[derive(Debug, Default, Clone, Copy)]
pub struct ProposalState {
    pub deposit: Lovelace,
    pub valid_until: Epoch,
}

#[derive(Debug, thiserror::Error)]
pub enum Error {
    #[error("time horizon error: {0}")]
    EraHistoryError(Slot, EraHistoryError),
    #[error("store error: {0}")]
    StoreError(#[from] StoreError),
}

impl GovernanceSummary {
    pub fn new(db: &impl Snapshot, era_history: &EraHistory) -> Result<Self, Error> {
        let current_epoch = db.epoch();

        let mut proposals = BTreeSet::new();

        let mut deposits = BTreeMap::new();

        let GovernanceActivity {
            consecutive_dormant_epochs,
        } = db.governance_activity()?;

        db.iter_proposals()?
            .try_for_each(|(_, row)| -> Result<(), Error> {
                #[allow(clippy::disallowed_methods)]
                let epoch = era_history
                    .slot_to_epoch_unchecked_horizon(row.proposed_in.transaction.slot)
                    .map_err(|e| Error::EraHistoryError(row.proposed_in.transaction.slot, e))?;

                proposals.insert((row.proposed_in.transaction, epoch));

                // Proposals are ratified with an epoch of delay always, so deposits count towards
                // the voting stake of DRep for an extra epoch following the proposal expiry.
                if current_epoch <= row.valid_until + 1 {
                    let proposal = || ProposalState {
                        deposit: row.proposal.deposit,
                        valid_until: row.valid_until,
                    };

                    deposits
                        .entry(expect_stake_credential(&row.proposal.reward_account))
                        .and_modify(|proposals: &mut Vec<ProposalState>| proposals.push(proposal()))
                        .or_insert_with(|| vec![proposal()]);
                }

                Ok(())
            })?;

        let mut dreps = db
            .iter_dreps()?
            .filter(
                |(
                    _,
                    dreps::Row {
                        registered_at,
                        previous_deregistration,
                        ..
                    },
                )| { Some(registered_at) > previous_deregistration.as_ref() },
            )
            .map(
                |(
                    k,
                    dreps::Row {
                        registered_at,
                        previous_deregistration,
                        valid_until,
                        anchor,
                        ..
                    },
                )| {
                    let drep = match k {
                        StakeCredential::AddrKeyhash(hash) => DRep::Key(hash),
                        StakeCredential::ScriptHash(hash) => DRep::Script(hash),
                    };

                    Ok((
                        drep,
                        DRepState {
                            registered_at,
                            previous_deregistration,
                            metadata: anchor,
<<<<<<< HEAD
                            mandate: Some(mandate(
                                // TODO: The map_err to include the slot as context shouldn't be
                                // necessary. Instead, the amaru_slot_arithmetic library should return
                                // better errors.
                                (
                                    registration_slot,
                                    #[allow(clippy::disallowed_methods)]
                                    era_history
                                        .slot_to_epoch_unchecked_horizon(registration_slot)
                                        .map_err(|e| {
                                            Error::EraHistoryError(registration_slot, e)
                                        })?,
                                ),
                                last_interaction,
                            )),
=======
                            valid_until: Some(valid_until + consecutive_dormant_epochs as u64),
>>>>>>> 54b95e87
                            // The actual stake is filled later when computing the stake distribution.
                            stake: 0,
                        },
                    ))
                },
            )
            .collect::<Result<BTreeMap<_, _>, Error>>()?;

        let default_protocol_drep = || DRepState {
            valid_until: None,
            metadata: None,
            stake: 0,
            registered_at: CertificatePointer {
                transaction: TransactionPointer {
                    slot: Slot::from(0),
                    transaction_index: 0,
                },
                certificate_index: 0,
            },
            previous_deregistration: None,
        };

        dreps.insert(DRep::Abstain, default_protocol_drep());
        dreps.insert(DRep::NoConfidence, default_protocol_drep());

        Ok(GovernanceSummary { dreps, deposits })
    }
<<<<<<< HEAD
}

/// Compute the mandate (e.g. expiry epoch) of a DRep based on protocol parameter and past
/// proposals. It works like a deadman-switch, where each action from a DRep resets the counter and
/// push back its expiry. Additionally, each epoch with no active proposals increase the mandate by
/// one.
///
/// Besides, the behaviour around registration has slightly changed between version 9 and version 10
/// of the protocol.
///
/// - In version 9, dreps registering during a dormant period^1 (with epochs containing no proposals
///   whatsoever) would be granted extra expiry time corresponding to the current number of dormant
///   epoch.
///
/// - In version 10, freshly register dreps will only be granted their "drep_expiry" from the
///   moment they register.
///
/// NOTE[^1]: About dormant period
///
///   Intuitively, a dormant period is a sequence of consecutive epochs with no proposals. However,
///   the intuition isn't quite right when it comes to what the protocol *actually does*. In fact,
///   we assess dormant epochs at the epoch boundary, after ratifying and/or expirying proposals. In
///   case where there are no proposals left at the epoch boundary, then the next epoch is considered
///   dormant.
///
///   Let's see a couple of examples, with the following base hypotheses:
///
///   - We are in epoch 16.
///   - There's no proposal whatsoever before epoch 10.
///   - Proposals' lifetime is 2 epochs
///
///   ╔══════ Scenario 1: a single proposal in 10.
///   ║
///   ║     <--------------->
///   ║     ╿
///   ║ ━━━━┷━╋━━━━━━╋━━━━━━╋━━━━━━╋━━━━━━╋━━━━━━╋━━━?
///   ║   10     11     12     13     14     15     16
///   ║
///   ║ Dormant epochs: 10, 13, 14, 15, 16
///   ╚═════════════════════════════════════════════════
///
///   ╔══════ Scenario 2: two proposals in 10 and 12
///   ║
///   ║     <╌--------------------->
///   ║     ╿          ╿
///   ║ ━━━━┷━╋━━━━━━╋━┷━━━━╋━━━━━━╋━━━━━━╋━━━━━━╋━━━?
///   ║   10     11     12     13     14     15     16
///   ║
///   ║ Dormant epochs: 10, 14, 15, 16
///   ╚═════════════════════════════════════════════════
///
///   ╔══════ Scenario 3: two proposals in 10 and 13
///   ║
///   ║     <╌--------------><╌╌╌╌╌-------------->
///   ║     ╿                ╿
///   ║ ━━━━┷━╋━━━━━━╋━━━━━━╋┷━━━━━╋━━━━━━╋━━━━━━╋━━━?
///   ║   10     11     12     13     14     15     16
///   ║
///   ║ Dormant epochs: 10, 13, 16
///   ╚═════════════════════════════════════════════════
///
#[allow(clippy::type_complexity)]
fn drep_mandate_calculator(
    protocol_version: ProtocolVersion,
    governance_action_lifetime: EpochInterval,
    drep_expiry: u64,
    era_history: &EraHistory,
    current_epoch: Epoch,
    proposals: BTreeSet<(TransactionPointer, Epoch)>,
) -> Box<dyn Fn((Slot, Epoch), Option<Epoch>) -> Epoch> {
    // A set containing all overlapping activity periods of all proposals. Might contain disjoint periods.
    // e.g.
    //
    // Considering a proposal created at epoch 163, it is valid until epoch 163 + GOV_ACTION_LIFETIME
    //
    // for epochs 163 and 165, with GOV_ACTION_LIFETIME = 6, proposals_activity_periods would equal
    //   [163, 164, 165, 166, 167, 168, 169, 170, 171]
    //
    // for epochs 163 and 172, with GOV_ACTION_LIFETIME = 6, proposals_activity_periods would equal
    //   [163, 164, 165, 166, 167, 168, 169, 172, 173, 174, 175, 176, 177, 178]
    let proposals_activity_periods = proposals
        .iter()
        .flat_map(|(_pointer, start)| {
            // Notice '+1' here on the lower bound. The epoch in which a proposal is submitted
            // does not count towards a period of activity because we evaluate whether an epoch is
            // dormant at the epoch boundary. If no proposals are active at the epoch boundary, the
            // epoch is considered dormant.
            //
            // While this is slightly odd, it can be explained by considering how one could submit
            // a proposal at the very end of epoch with little to no time for DReps to vote. An
            // epoch with no proposal but on the last slot is arguably dormant. But as a
            // consequence, we may also label as dormant epochs with proposals submitted on the
            // very first slot too.
            (*start + 1..=*start + governance_action_lifetime as u64).collect::<BTreeSet<_>>()
        })
        .collect::<BTreeSet<Epoch>>();

    let first_proposal = proposals.first().copied();

    let era_first_epoch = era_history
        .era_first_epoch(current_epoch)
        .unwrap_or_else(|_| {
            unreachable!("malformed era history {era_history:#?}\ndoesn't contain current epoch: {current_epoch}")
        });

    // Pre-calculate all epochs, so that need not to re-allocate memory for all DReps.
    let all_epochs = BTreeSet::from_iter(era_first_epoch..=current_epoch);

    let v10_onwards = Box::new(
        move |registered_at: (Slot, Epoch), last_interaction: Option<Epoch>| -> Epoch {
            let last_interaction = last_interaction.unwrap_or(registered_at.1);

            let active_epochs = proposals_activity_periods
                .iter()
                // Exclude any period prior to the drep registration. They shouldn't count towards
                // the dormant epochs number, since the DRep simply didn't exist back then.
                .filter(|epoch| *epoch >= &registered_at.1)
                // Always consider the registration & last interaction epoch as active epochs so
                // that if the drep is registered/updated in the middle of a dormant period, it
                // only counts from the epoch following the event.
                .chain(vec![&registered_at.1, &last_interaction])
                .collect::<BTreeSet<_>>();

            debug_assert!(
                last_interaction <= current_epoch,
                "drep recorded last interaction ({last_interaction}) is beyond the most recent epoch ({current_epoch})?"
            );

            let dormant_epochs = all_epochs
                .range(last_interaction..=current_epoch)
                .filter(|epoch| !active_epochs.contains(epoch))
                .count() as u64;

            last_interaction + drep_expiry + dormant_epochs
        },
    );

    let major_version = protocol_version.0;

    if major_version <= 9 {
        return Box::new(
            move |registered_at: (Slot, Epoch), last_interaction: Option<Epoch>| -> Epoch {
                let registered_in = registered_at.1;

                let bonus_bug_dormant = if last_interaction.is_some() {
                    // The dormant epoch bug bonus only applies on registrations. If the drep
                    // interacts with the chain after that (either by voting or updating its
                    // metadata), its new mandate will be reset to
                    //
                    0
                } else {
                    // Epochs are considered 'dormant' should there be no active proposals at the
                    // beginning of the epoch. When the ledger first enters the Conway era, the
                    // very first epoch is thus considered dormant.
                    //
                    // The 'drep_bonus_mandate' calculation doesn't acknowledge this edge-case. So,
                    // in case where a drep is registered before any proposal we can manually
                    // compute the bonus period it was granted upon registering.
                    if first_proposal
                        .is_none_or(|(first_proposal, _)| registered_at.0 <= first_proposal.slot)
                    {
                        registered_in - era_first_epoch + 1
                    } else {
                        backward_compatibility::drep_bonus_mandate(
                            governance_action_lifetime,
                            &proposals,
                            registered_at,
                        )
                    }
                };

                v10_onwards(registered_at, last_interaction) + bonus_bug_dormant
            },
        );
    }

    v10_onwards
}

#[cfg(test)]
mod tests {
    use super::*;
    use amaru_kernel::{PROTOCOL_VERSION_10, PROTOCOL_VERSION_9};
    use backward_compatibility::tests::{ptr, ERA_HISTORY};
    use test_case::test_case;
    use EpochResult::*;

    #[derive(Debug, PartialEq)]
    enum EpochResult {
        Consistent(u64),
        Inconsistent { v9: u64, v10: u64 },
    }

    #[allow(clippy::disallowed_methods)]
    fn test_drep_mandate(
        governance_action_lifetime: EpochInterval,
        drep_expiry: u64,
        proposals: Vec<(TransactionPointer, Epoch)>,
        registered_at: u64,
        last_interaction: Option<Epoch>,
        current_epoch: Epoch,
    ) -> EpochResult {
        let registration_slot = Slot::from(registered_at);
        let registration_epoch = ERA_HISTORY
            .slot_to_epoch_unchecked_horizon(registration_slot)
            .unwrap();
        let proposals = proposals.into_iter().collect::<BTreeSet<_>>();

        let test_with = |protocol_version| {
            drep_mandate_calculator(
                protocol_version,
                governance_action_lifetime,
                drep_expiry,
                &ERA_HISTORY,
                current_epoch,
                proposals.clone(),
            )((registration_slot, registration_epoch), last_interaction)
        };

        let v9 = test_with(PROTOCOL_VERSION_9);

        let v10 = test_with(PROTOCOL_VERSION_10);

        if v9 == v10 {
            Consistent(v10.into())
        } else {
            Inconsistent {
                v9: v9.into(),
                v10: v10.into(),
            }
        }
    }

    // Scenario:
    //   - no past dormant period
    //   - dormant starting from epoch 12
    //
    //     proposal
    //       |
    //  |----x----|---------|---------|------>
    // 80   85   90        100       110
    //
    #[test_case( 84,    None,  8 => Inconsistent { v9: 27, v10: 18 })]
    #[test_case( 84, Some(9),  9 => Consistent(19))]
    #[test_case( 85,    None,  8 => Inconsistent { v9: 27, v10: 18 })]
    #[test_case( 85, Some(9),  9 => Consistent(19))]
    #[test_case( 86,    None,  8 => Consistent(18))]
    #[test_case( 86, Some(9),  9 => Consistent(19))]
    #[test_case(125,    None, 12 => Inconsistent { v9: 23, v10: 22 })]
    #[test_case(125,    None, 13 => Inconsistent { v9: 24, v10: 23 })]
    #[test_case(135,    None, 13 => Inconsistent { v9: 25, v10: 23 })]
    fn test_drep_mandate_no_dormant_period(
        registered_at: u64,
        last_interaction: Option<u64>,
        current_epoch: u64,
    ) -> EpochResult {
        test_drep_mandate(
            3,                // governance_action_lifetime
            10,               // drep_expiry
            vec![ptr(85, 0)], // proposals
            registered_at,
            last_interaction.map(Epoch::from),
            Epoch::from(current_epoch),
        )
    }

    // Scenario:
    //   - 1 dormant period (epoch 12-13)
    //
    //      proposal               proposal
    //        |                      |
    //  |-----x------|--...---|------x-----|
    // 80    85     90       130    135   140
    //
    #[test_case( 88,     None, 11 => Consistent(18))]
    #[test_case( 88,     None, 12 => Consistent(19))]
    #[test_case( 88,     None, 13 => Consistent(20))]
    #[test_case( 88, Some(10), 11 => Consistent(20))]
    #[test_case( 88, Some(10), 12 => Consistent(21))]
    #[test_case( 88, Some(10), 13 => Consistent(22))]
    #[test_case( 88, Some(10), 14 => Consistent(22))]
    #[test_case(115,     None, 11 => Consistent(21))]
    #[test_case(115,     None, 13 => Consistent(23))]
    #[test_case(115, Some(13), 13 => Consistent(23))]
    #[test_case(125,     None, 13 => Inconsistent{ v9: 24, v10: 23 })]
    #[test_case(134,     None, 13 => Inconsistent{ v9: 25, v10: 23 })]
    #[test_case(135,     None, 13 => Inconsistent{ v9: 25, v10: 23 })]
    #[test_case(136,     None, 13 => Consistent(23))]
    fn test_drep_mandate_single_dormant_period(
        registered_at: u64,
        last_interaction: Option<u64>,
        current_epoch: u64,
    ) -> EpochResult {
        test_drep_mandate(
            3,                             // governance_action_lifetime
            10,                            // drep_expiry
            vec![ptr(85, 0), ptr(135, 0)], // proposals
            registered_at,
            last_interaction.map(Epoch::from),
            Epoch::from(current_epoch),
        )
    }

    // Scenario:
    //   - 2 dormant periods
    //     - epoch 4-5-6
    //     - epoch 10-11
    //
    //      proposal              proposal            proposal
    //        |                     |                   |
    //  |-----x------|--...--|------x-----|--...--|-----x------>
    //  0     5     10       60    65   70       110   115
    //
    #[test_case(  1,    None, 11 => Inconsistent{ v9: 16, v10: 15 })]
    #[test_case( 64,    None,  8 => Inconsistent{ v9: 19, v10: 16 })]
    #[test_case( 64,    None, 10 => Inconsistent{ v9: 20, v10: 17 })]
    #[test_case( 64,    None, 11 => Inconsistent{ v9: 21, v10: 18 })]
    #[test_case( 65,    None, 11 => Inconsistent{ v9: 21, v10: 18 })]
    #[test_case( 65, Some(8), 11 => Consistent(20))]
    #[test_case( 66,    None, 11 => Consistent(18))]
    #[test_case( 66, Some(8), 10 => Consistent(19))]
    #[test_case( 66, Some(8), 11 => Consistent(20))]
    #[test_case(114,    None, 11 => Inconsistent{ v9: 23, v10: 21 })]
    #[test_case(115,    None, 11 => Inconsistent{ v9: 23, v10: 21 })]
    #[test_case(116,    None, 11 => Consistent(21))]
    #[test_case(140,    None, 14 => Consistent(24))]
    #[test_case(150,    None, 15 => Inconsistent{ v9: 26, v10: 25 })]
    fn test_drep_mandate_multiple_dormant_periods(
        registered_at: u64,
        last_interaction: Option<u64>,
        current_epoch: u64,
    ) -> EpochResult {
        test_drep_mandate(
            3,                                        // governance_action_lifetime
            10,                                       // drep_expiry
            vec![ptr(5, 0), ptr(65, 0), ptr(115, 0)], // proposals
            registered_at,
            last_interaction.map(Epoch::from),
            Epoch::from(current_epoch),
        )
    }
=======
>>>>>>> 54b95e87
}<|MERGE_RESOLUTION|>--- conflicted
+++ resolved
@@ -124,25 +124,7 @@
                             registered_at,
                             previous_deregistration,
                             metadata: anchor,
-<<<<<<< HEAD
-                            mandate: Some(mandate(
-                                // TODO: The map_err to include the slot as context shouldn't be
-                                // necessary. Instead, the amaru_slot_arithmetic library should return
-                                // better errors.
-                                (
-                                    registration_slot,
-                                    #[allow(clippy::disallowed_methods)]
-                                    era_history
-                                        .slot_to_epoch_unchecked_horizon(registration_slot)
-                                        .map_err(|e| {
-                                            Error::EraHistoryError(registration_slot, e)
-                                        })?,
-                                ),
-                                last_interaction,
-                            )),
-=======
                             valid_until: Some(valid_until + consecutive_dormant_epochs as u64),
->>>>>>> 54b95e87
                             // The actual stake is filled later when computing the stake distribution.
                             stake: 0,
                         },
@@ -170,348 +152,4 @@
 
         Ok(GovernanceSummary { dreps, deposits })
     }
-<<<<<<< HEAD
-}
-
-/// Compute the mandate (e.g. expiry epoch) of a DRep based on protocol parameter and past
-/// proposals. It works like a deadman-switch, where each action from a DRep resets the counter and
-/// push back its expiry. Additionally, each epoch with no active proposals increase the mandate by
-/// one.
-///
-/// Besides, the behaviour around registration has slightly changed between version 9 and version 10
-/// of the protocol.
-///
-/// - In version 9, dreps registering during a dormant period^1 (with epochs containing no proposals
-///   whatsoever) would be granted extra expiry time corresponding to the current number of dormant
-///   epoch.
-///
-/// - In version 10, freshly register dreps will only be granted their "drep_expiry" from the
-///   moment they register.
-///
-/// NOTE[^1]: About dormant period
-///
-///   Intuitively, a dormant period is a sequence of consecutive epochs with no proposals. However,
-///   the intuition isn't quite right when it comes to what the protocol *actually does*. In fact,
-///   we assess dormant epochs at the epoch boundary, after ratifying and/or expirying proposals. In
-///   case where there are no proposals left at the epoch boundary, then the next epoch is considered
-///   dormant.
-///
-///   Let's see a couple of examples, with the following base hypotheses:
-///
-///   - We are in epoch 16.
-///   - There's no proposal whatsoever before epoch 10.
-///   - Proposals' lifetime is 2 epochs
-///
-///   ╔══════ Scenario 1: a single proposal in 10.
-///   ║
-///   ║     <--------------->
-///   ║     ╿
-///   ║ ━━━━┷━╋━━━━━━╋━━━━━━╋━━━━━━╋━━━━━━╋━━━━━━╋━━━?
-///   ║   10     11     12     13     14     15     16
-///   ║
-///   ║ Dormant epochs: 10, 13, 14, 15, 16
-///   ╚═════════════════════════════════════════════════
-///
-///   ╔══════ Scenario 2: two proposals in 10 and 12
-///   ║
-///   ║     <╌--------------------->
-///   ║     ╿          ╿
-///   ║ ━━━━┷━╋━━━━━━╋━┷━━━━╋━━━━━━╋━━━━━━╋━━━━━━╋━━━?
-///   ║   10     11     12     13     14     15     16
-///   ║
-///   ║ Dormant epochs: 10, 14, 15, 16
-///   ╚═════════════════════════════════════════════════
-///
-///   ╔══════ Scenario 3: two proposals in 10 and 13
-///   ║
-///   ║     <╌--------------><╌╌╌╌╌-------------->
-///   ║     ╿                ╿
-///   ║ ━━━━┷━╋━━━━━━╋━━━━━━╋┷━━━━━╋━━━━━━╋━━━━━━╋━━━?
-///   ║   10     11     12     13     14     15     16
-///   ║
-///   ║ Dormant epochs: 10, 13, 16
-///   ╚═════════════════════════════════════════════════
-///
-#[allow(clippy::type_complexity)]
-fn drep_mandate_calculator(
-    protocol_version: ProtocolVersion,
-    governance_action_lifetime: EpochInterval,
-    drep_expiry: u64,
-    era_history: &EraHistory,
-    current_epoch: Epoch,
-    proposals: BTreeSet<(TransactionPointer, Epoch)>,
-) -> Box<dyn Fn((Slot, Epoch), Option<Epoch>) -> Epoch> {
-    // A set containing all overlapping activity periods of all proposals. Might contain disjoint periods.
-    // e.g.
-    //
-    // Considering a proposal created at epoch 163, it is valid until epoch 163 + GOV_ACTION_LIFETIME
-    //
-    // for epochs 163 and 165, with GOV_ACTION_LIFETIME = 6, proposals_activity_periods would equal
-    //   [163, 164, 165, 166, 167, 168, 169, 170, 171]
-    //
-    // for epochs 163 and 172, with GOV_ACTION_LIFETIME = 6, proposals_activity_periods would equal
-    //   [163, 164, 165, 166, 167, 168, 169, 172, 173, 174, 175, 176, 177, 178]
-    let proposals_activity_periods = proposals
-        .iter()
-        .flat_map(|(_pointer, start)| {
-            // Notice '+1' here on the lower bound. The epoch in which a proposal is submitted
-            // does not count towards a period of activity because we evaluate whether an epoch is
-            // dormant at the epoch boundary. If no proposals are active at the epoch boundary, the
-            // epoch is considered dormant.
-            //
-            // While this is slightly odd, it can be explained by considering how one could submit
-            // a proposal at the very end of epoch with little to no time for DReps to vote. An
-            // epoch with no proposal but on the last slot is arguably dormant. But as a
-            // consequence, we may also label as dormant epochs with proposals submitted on the
-            // very first slot too.
-            (*start + 1..=*start + governance_action_lifetime as u64).collect::<BTreeSet<_>>()
-        })
-        .collect::<BTreeSet<Epoch>>();
-
-    let first_proposal = proposals.first().copied();
-
-    let era_first_epoch = era_history
-        .era_first_epoch(current_epoch)
-        .unwrap_or_else(|_| {
-            unreachable!("malformed era history {era_history:#?}\ndoesn't contain current epoch: {current_epoch}")
-        });
-
-    // Pre-calculate all epochs, so that need not to re-allocate memory for all DReps.
-    let all_epochs = BTreeSet::from_iter(era_first_epoch..=current_epoch);
-
-    let v10_onwards = Box::new(
-        move |registered_at: (Slot, Epoch), last_interaction: Option<Epoch>| -> Epoch {
-            let last_interaction = last_interaction.unwrap_or(registered_at.1);
-
-            let active_epochs = proposals_activity_periods
-                .iter()
-                // Exclude any period prior to the drep registration. They shouldn't count towards
-                // the dormant epochs number, since the DRep simply didn't exist back then.
-                .filter(|epoch| *epoch >= &registered_at.1)
-                // Always consider the registration & last interaction epoch as active epochs so
-                // that if the drep is registered/updated in the middle of a dormant period, it
-                // only counts from the epoch following the event.
-                .chain(vec![&registered_at.1, &last_interaction])
-                .collect::<BTreeSet<_>>();
-
-            debug_assert!(
-                last_interaction <= current_epoch,
-                "drep recorded last interaction ({last_interaction}) is beyond the most recent epoch ({current_epoch})?"
-            );
-
-            let dormant_epochs = all_epochs
-                .range(last_interaction..=current_epoch)
-                .filter(|epoch| !active_epochs.contains(epoch))
-                .count() as u64;
-
-            last_interaction + drep_expiry + dormant_epochs
-        },
-    );
-
-    let major_version = protocol_version.0;
-
-    if major_version <= 9 {
-        return Box::new(
-            move |registered_at: (Slot, Epoch), last_interaction: Option<Epoch>| -> Epoch {
-                let registered_in = registered_at.1;
-
-                let bonus_bug_dormant = if last_interaction.is_some() {
-                    // The dormant epoch bug bonus only applies on registrations. If the drep
-                    // interacts with the chain after that (either by voting or updating its
-                    // metadata), its new mandate will be reset to
-                    //
-                    0
-                } else {
-                    // Epochs are considered 'dormant' should there be no active proposals at the
-                    // beginning of the epoch. When the ledger first enters the Conway era, the
-                    // very first epoch is thus considered dormant.
-                    //
-                    // The 'drep_bonus_mandate' calculation doesn't acknowledge this edge-case. So,
-                    // in case where a drep is registered before any proposal we can manually
-                    // compute the bonus period it was granted upon registering.
-                    if first_proposal
-                        .is_none_or(|(first_proposal, _)| registered_at.0 <= first_proposal.slot)
-                    {
-                        registered_in - era_first_epoch + 1
-                    } else {
-                        backward_compatibility::drep_bonus_mandate(
-                            governance_action_lifetime,
-                            &proposals,
-                            registered_at,
-                        )
-                    }
-                };
-
-                v10_onwards(registered_at, last_interaction) + bonus_bug_dormant
-            },
-        );
-    }
-
-    v10_onwards
-}
-
-#[cfg(test)]
-mod tests {
-    use super::*;
-    use amaru_kernel::{PROTOCOL_VERSION_10, PROTOCOL_VERSION_9};
-    use backward_compatibility::tests::{ptr, ERA_HISTORY};
-    use test_case::test_case;
-    use EpochResult::*;
-
-    #[derive(Debug, PartialEq)]
-    enum EpochResult {
-        Consistent(u64),
-        Inconsistent { v9: u64, v10: u64 },
-    }
-
-    #[allow(clippy::disallowed_methods)]
-    fn test_drep_mandate(
-        governance_action_lifetime: EpochInterval,
-        drep_expiry: u64,
-        proposals: Vec<(TransactionPointer, Epoch)>,
-        registered_at: u64,
-        last_interaction: Option<Epoch>,
-        current_epoch: Epoch,
-    ) -> EpochResult {
-        let registration_slot = Slot::from(registered_at);
-        let registration_epoch = ERA_HISTORY
-            .slot_to_epoch_unchecked_horizon(registration_slot)
-            .unwrap();
-        let proposals = proposals.into_iter().collect::<BTreeSet<_>>();
-
-        let test_with = |protocol_version| {
-            drep_mandate_calculator(
-                protocol_version,
-                governance_action_lifetime,
-                drep_expiry,
-                &ERA_HISTORY,
-                current_epoch,
-                proposals.clone(),
-            )((registration_slot, registration_epoch), last_interaction)
-        };
-
-        let v9 = test_with(PROTOCOL_VERSION_9);
-
-        let v10 = test_with(PROTOCOL_VERSION_10);
-
-        if v9 == v10 {
-            Consistent(v10.into())
-        } else {
-            Inconsistent {
-                v9: v9.into(),
-                v10: v10.into(),
-            }
-        }
-    }
-
-    // Scenario:
-    //   - no past dormant period
-    //   - dormant starting from epoch 12
-    //
-    //     proposal
-    //       |
-    //  |----x----|---------|---------|------>
-    // 80   85   90        100       110
-    //
-    #[test_case( 84,    None,  8 => Inconsistent { v9: 27, v10: 18 })]
-    #[test_case( 84, Some(9),  9 => Consistent(19))]
-    #[test_case( 85,    None,  8 => Inconsistent { v9: 27, v10: 18 })]
-    #[test_case( 85, Some(9),  9 => Consistent(19))]
-    #[test_case( 86,    None,  8 => Consistent(18))]
-    #[test_case( 86, Some(9),  9 => Consistent(19))]
-    #[test_case(125,    None, 12 => Inconsistent { v9: 23, v10: 22 })]
-    #[test_case(125,    None, 13 => Inconsistent { v9: 24, v10: 23 })]
-    #[test_case(135,    None, 13 => Inconsistent { v9: 25, v10: 23 })]
-    fn test_drep_mandate_no_dormant_period(
-        registered_at: u64,
-        last_interaction: Option<u64>,
-        current_epoch: u64,
-    ) -> EpochResult {
-        test_drep_mandate(
-            3,                // governance_action_lifetime
-            10,               // drep_expiry
-            vec![ptr(85, 0)], // proposals
-            registered_at,
-            last_interaction.map(Epoch::from),
-            Epoch::from(current_epoch),
-        )
-    }
-
-    // Scenario:
-    //   - 1 dormant period (epoch 12-13)
-    //
-    //      proposal               proposal
-    //        |                      |
-    //  |-----x------|--...---|------x-----|
-    // 80    85     90       130    135   140
-    //
-    #[test_case( 88,     None, 11 => Consistent(18))]
-    #[test_case( 88,     None, 12 => Consistent(19))]
-    #[test_case( 88,     None, 13 => Consistent(20))]
-    #[test_case( 88, Some(10), 11 => Consistent(20))]
-    #[test_case( 88, Some(10), 12 => Consistent(21))]
-    #[test_case( 88, Some(10), 13 => Consistent(22))]
-    #[test_case( 88, Some(10), 14 => Consistent(22))]
-    #[test_case(115,     None, 11 => Consistent(21))]
-    #[test_case(115,     None, 13 => Consistent(23))]
-    #[test_case(115, Some(13), 13 => Consistent(23))]
-    #[test_case(125,     None, 13 => Inconsistent{ v9: 24, v10: 23 })]
-    #[test_case(134,     None, 13 => Inconsistent{ v9: 25, v10: 23 })]
-    #[test_case(135,     None, 13 => Inconsistent{ v9: 25, v10: 23 })]
-    #[test_case(136,     None, 13 => Consistent(23))]
-    fn test_drep_mandate_single_dormant_period(
-        registered_at: u64,
-        last_interaction: Option<u64>,
-        current_epoch: u64,
-    ) -> EpochResult {
-        test_drep_mandate(
-            3,                             // governance_action_lifetime
-            10,                            // drep_expiry
-            vec![ptr(85, 0), ptr(135, 0)], // proposals
-            registered_at,
-            last_interaction.map(Epoch::from),
-            Epoch::from(current_epoch),
-        )
-    }
-
-    // Scenario:
-    //   - 2 dormant periods
-    //     - epoch 4-5-6
-    //     - epoch 10-11
-    //
-    //      proposal              proposal            proposal
-    //        |                     |                   |
-    //  |-----x------|--...--|------x-----|--...--|-----x------>
-    //  0     5     10       60    65   70       110   115
-    //
-    #[test_case(  1,    None, 11 => Inconsistent{ v9: 16, v10: 15 })]
-    #[test_case( 64,    None,  8 => Inconsistent{ v9: 19, v10: 16 })]
-    #[test_case( 64,    None, 10 => Inconsistent{ v9: 20, v10: 17 })]
-    #[test_case( 64,    None, 11 => Inconsistent{ v9: 21, v10: 18 })]
-    #[test_case( 65,    None, 11 => Inconsistent{ v9: 21, v10: 18 })]
-    #[test_case( 65, Some(8), 11 => Consistent(20))]
-    #[test_case( 66,    None, 11 => Consistent(18))]
-    #[test_case( 66, Some(8), 10 => Consistent(19))]
-    #[test_case( 66, Some(8), 11 => Consistent(20))]
-    #[test_case(114,    None, 11 => Inconsistent{ v9: 23, v10: 21 })]
-    #[test_case(115,    None, 11 => Inconsistent{ v9: 23, v10: 21 })]
-    #[test_case(116,    None, 11 => Consistent(21))]
-    #[test_case(140,    None, 14 => Consistent(24))]
-    #[test_case(150,    None, 15 => Inconsistent{ v9: 26, v10: 25 })]
-    fn test_drep_mandate_multiple_dormant_periods(
-        registered_at: u64,
-        last_interaction: Option<u64>,
-        current_epoch: u64,
-    ) -> EpochResult {
-        test_drep_mandate(
-            3,                                        // governance_action_lifetime
-            10,                                       // drep_expiry
-            vec![ptr(5, 0), ptr(65, 0), ptr(115, 0)], // proposals
-            registered_at,
-            last_interaction.map(Epoch::from),
-            Epoch::from(current_epoch),
-        )
-    }
-=======
->>>>>>> 54b95e87
 }