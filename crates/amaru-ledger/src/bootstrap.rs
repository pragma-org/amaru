--- conflicted
+++ resolved
@@ -27,13 +27,8 @@
     ScriptHash, Set, Slot, StakeCredential, StrictMaybe, TransactionInput, TransactionPointer,
     UnitInterval, Vote, Voter,
 };
-<<<<<<< HEAD
 use amaru_progress_bar::ProgressBar;
-use std::{collections::BTreeMap, fs, iter, path::PathBuf, sync::LazyLock};
-=======
-use progress_bar::ProgressBar;
 use std::{collections::BTreeMap, fs, iter, path::PathBuf, rc::Rc, sync::LazyLock};
->>>>>>> 54b95e87
 use tracing::info;
 
 const BATCH_SIZE: usize = 5000;
