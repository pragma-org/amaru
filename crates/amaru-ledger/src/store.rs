// Copyright 2024 PRAGMA
//
// Licensed under the Apache License, Version 2.0 (the "License");
// you may not use this file except in compliance with the License.
// You may obtain a copy of the License at
//
//     http://www.apache.org/licenses/LICENSE-2.0
//
// Unless required by applicable law or agreed to in writing, software
// distributed under the License is distributed on an "AS IS" BASIS,
// WITHOUT WARRANTIES OR CONDITIONS OF ANY KIND, either express or implied.
// See the License for the specific language governing permissions and
// limitations under the License.

pub mod columns;

use crate::{
    governance::ratification::{ProposalsRoots, ProposalsRootsRc},
    summary::Pots,
};
use amaru_kernel::{
    // NOTE: We have to import cbor as minicbor here because we derive 'Encode' and 'Decode' traits
    // instances for some types, and the macro rule handling that seems to be explicitly looking
    // for 'minicbor' in scope, and not an alias of any sort...
    cbor as minicbor,
    protocol_parameters::ProtocolParameters,
    CertificatePointer,
    EraHistory,
    Lovelace,
    Point,
    PoolId,
    StakeCredential,
    TransactionInput,
};
<<<<<<< HEAD
use amaru_kernel::{MemoizedTransactionOutput, ProtocolVersion};
use amaru_slot_arithmetic::Epoch;
use columns::*;
use std::{borrow::BorrowMut, io, iter};
=======
use amaru_kernel::{
    ComparableProposalId, Constitution, ConstitutionalCommittee, Epoch, MemoizedTransactionOutput,
};
use columns::*;
use std::{borrow::BorrowMut, io, iter, ops::Deref};
>>>>>>> 54b95e87
use thiserror::Error;

#[derive(Debug, Error)]
#[error(transparent)]
pub enum OpenErrorKind {
    #[error(transparent)]
    IO(#[from] io::Error),
    #[error("no ledger stable snapshot found; at least two are expected")]
    NoStableSnapshot,
}

#[derive(Debug, Error)]
#[error("no database {type_name}. Did you forget to 'import' a snapshot first?")]
pub struct MissingKind {
    type_name: String,
}

#[derive(Error, Debug)]
pub enum StoreError {
    #[error(transparent)]
    Internal(#[from] Box<dyn std::error::Error + Send + Sync>),

    #[error("unable to decode database's value: {0}")]
    Undecodable(#[from] minicbor::decode::Error),

    #[error("error sending work unit through output port")]
    Send,

    #[error("error opening the store: {0}")]
    Open(#[source] OpenErrorKind),

    #[error("error retrieving {0}: {1}")]
    Missing(String, #[source] MissingKind),
}

impl StoreError {
    pub fn missing<T: std::fmt::Debug + 'static>(name: &str) -> Self {
        Self::Missing(
            name.to_string(),
            MissingKind {
                type_name: std::any::type_name::<T>().to_string(),
            },
        )
    }
}

// Types
// ----------------------------------------------------------------------------

/// A simple alias for alleviating the store interface annotations.
pub type Result<A> = std::result::Result<A, StoreError>;

#[derive(Debug, PartialEq, Eq, minicbor::Encode, minicbor::Decode, Clone)]
pub enum EpochTransitionProgress {
    #[n(0)]
    EpochEnded,
    #[n(1)]
    SnapshotTaken,
    #[n(2)]
    EpochStarted,
}

#[derive(Debug, PartialEq, Eq, minicbor::Encode, minicbor::Decode, Clone)]
pub struct GovernanceActivity {
    #[n(0)]
    pub consecutive_dormant_epochs: u32,
}

// Snapshot
// ----------------------------------------------------------------------------

pub trait Snapshot: ReadStore {
    fn epoch(&self) -> Epoch;
}

// Store
// ----------------------------------------------------------------------------

pub trait Store: ReadStore {
    type Transaction<'a>: TransactionalContext<'a> + ReadStore
    where
        Self: 'a;

    /// Construct and save on-disk a snapshot of the store. The epoch number is used when
    /// there's no existing snapshot and, to ensure that snapshots are taken in order.
    ///
    /// Idempotent
    ///
    /// /!\ IMPORTANT /!\
    /// It is the **caller's** responsibility to ensure that the snapshot is done at the right
    /// moment. The store has no notion of when is an epoch boundary, and thus deferred that
    /// decision entirely to the caller owning the store.
    fn next_snapshot(&self, epoch: Epoch) -> Result<()>;

    /// Create a new transaction context. This is used to perform updates on the store.
    fn create_transaction(&self) -> Self::Transaction<'_>;
}

// ReadStore
// ----------------------------------------------------------------------------

pub trait ReadStore {
    /// Access the tip of the stable store, corresponding to the latest point that was saved.
    fn tip(&self) -> Result<Point>;

    /// Get the current protocol parameters
    fn protocol_parameters(&self) -> Result<ProtocolParameters>;

    /// Get details about a specific Pool
    fn pool(&self, pool: &PoolId) -> Result<Option<pools::Row>>;

    /// Get details about a specific Account
    fn account(&self, credential: &StakeCredential) -> Result<Option<accounts::Row>>;

    /// Get details about a specific UTxO
    fn utxo(&self, input: &TransactionInput) -> Result<Option<MemoizedTransactionOutput>>;

    /// Get current values of the treasury and reserves accounts.
    fn pots(&self) -> Result<Pots>;

    /// Retrieve the state of the constitutional committee.
    fn constitutional_committee(&self) -> Result<ConstitutionalCommittee>;

    /// Retrieve the current protocol's constitution
    fn constitution(&self) -> Result<Constitution>;

    /// Get the latest governance roots; which corresponds to the id of the latest governance
    /// actions enacted for specific categories.
    fn proposals_roots(&self) -> Result<ProposalsRoots>;

    /// Restore the current governance activity for this epoch.
    fn governance_activity(&self) -> Result<GovernanceActivity>;

    /// Get details about all utxos
    fn iter_utxos(&self) -> Result<impl Iterator<Item = (utxo::Key, utxo::Value)>>;

    /// Get details about all slot leaders
    fn iter_block_issuers(&self) -> Result<impl Iterator<Item = (slots::Key, slots::Value)>>;

    /// Get details about all Pools
    fn iter_pools(&self) -> Result<impl Iterator<Item = (pools::Key, pools::Row)>>;

    /// Get details about all accounts
    fn iter_accounts(&self) -> Result<impl Iterator<Item = (accounts::Key, accounts::Row)>>;

    /// Get details about all dreps
    fn iter_dreps(&self) -> Result<impl Iterator<Item = (dreps::Key, dreps::Row)>>;

    /// Get details about all proposals
    fn iter_proposals(&self) -> Result<impl Iterator<Item = (proposals::Key, proposals::Row)>>;

    /// Iterate over constitutional committee members.
    fn iter_cc_members(&self) -> Result<impl Iterator<Item = (cc_members::Key, cc_members::Row)>>;

    /// Iterate over votes.
    fn iter_votes(&self) -> Result<impl Iterator<Item = (votes::Key, votes::Row)>>;
}

// HistoricalStores
// ----------------------------------------------------------------------------

pub trait HistoricalStores {
    /// Get a list of all snapshots available. The list is ordered from the oldest to the newest.
    fn snapshots(&self) -> Result<Vec<Epoch>>;

    /// The least recent snapshot. Note that we never starts from genesis; so there's always a
    /// snapshot available.
    #[allow(clippy::panic)]
    fn least_recent_snapshot(&self) -> Epoch {
        self.snapshots()
            .unwrap_or_default()
            .first()
            .copied()
            .unwrap_or_else(|| panic!("called 'epoch' on empty database?!"))
    }

    /// The most recent snapshot. Note that we never starts from genesis; so there's always a
    /// snapshot available.
    #[allow(clippy::panic)]
    fn most_recent_snapshot(&self) -> Epoch {
        self.snapshots()
            .unwrap_or_default()
            .last()
            .copied()
            .unwrap_or_else(|| panic!("called 'epoch' on empty database?!"))
    }

    /// Access a `Snapshot` for a specific `Epoch`
    fn for_epoch(&self, epoch: Epoch) -> Result<impl Snapshot>;
}

// TransactionalContext
// ----------------------------------------------------------------------------

/// A trait that provides a handle to perform atomic updates on the store.
pub trait TransactionalContext<'a>: ReadStore {
    /// Commit the transaction. This will persist all changes to the store.
    fn commit(self) -> Result<()>;

    /// Rollback the transaction. This will not persist any changes to the store.
    fn rollback(self) -> Result<()>;

    /// Try to update the epoch transition progress so that we can recover from interruption within an
    /// epoch transition, if this ever happens.
    ///
    /// - return `True` and updates the store if the progress before the call matched the `from` argument.
    /// - returns `False` and does not update the store otherwise.
    fn try_epoch_transition(
        &self,
        from: Option<EpochTransitionProgress>,
        to: Option<EpochTransitionProgress>,
    ) -> Result<bool>;

    /// Add or remove entries to/from the store. The exact semantic of 'add' and 'remove' depends
    /// on the column type. All updates are atomatic and attached to the given `Point`.
    #[allow(clippy::too_many_arguments)]
    fn save(
        &self,
        era_history: &EraHistory,
        protocol_parameters: &ProtocolParameters,
        governance_activity: &mut GovernanceActivity,
        point: &Point,
        issuer: Option<&pools::Key>,
        add: Columns<
            impl Iterator<Item = (utxo::Key, utxo::Value)>,
            impl Iterator<Item = pools::Value>,
            impl Iterator<Item = (accounts::Key, accounts::Value)>,
            impl Iterator<Item = (dreps::Key, dreps::Value)>,
            impl Iterator<Item = (cc_members::Key, cc_members::Value)>,
            impl Iterator<Item = (proposals::Key, proposals::Value)>,
            impl Iterator<Item = (votes::Key, votes::Value)>,
        >,
        remove: Columns<
            impl Iterator<Item = utxo::Key>,
            impl Iterator<Item = (pools::Key, Epoch)>,
            impl Iterator<Item = accounts::Key>,
            impl Iterator<Item = (dreps::Key, CertificatePointer)>,
            impl Iterator<Item = cc_members::Key>,
            impl Iterator<Item = ()>,
            impl Iterator<Item = ()>,
        >,
        withdrawals: impl Iterator<Item = accounts::Key>,
    ) -> Result<()>;

    /// Refund a deposit into an account. If the account no longer exists, returns the unrefunded
    /// deposit.
    fn refund(&self, credential: &accounts::Key, deposit: Lovelace) -> Result<Lovelace>;

    /// Persist ProtocolParameters for the ongoing epoch.
    fn set_protocol_parameters(&self, protocol_parameters: &ProtocolParameters) -> Result<()>;

    /// Persist the constitutional committee state for the ongoing epoch.
    fn set_constitutional_committee(&self, committee: &ConstitutionalCommittee) -> Result<()>;

    /// Persist the latest proposal roots for the ongoing epoch.
    fn set_proposals_roots(&self, roots: &ProposalsRootsRc) -> Result<()>;

    /// Persist the latest enacted constitution
    fn set_constitution(&self, constitution: &Constitution) -> Result<()>;

    /// Track the current governance activity.
    fn set_governance_activity(&self, dormant_epochs: &GovernanceActivity) -> Result<()>;

    /// Remove a list of proposals from the database. This is done when enacting proposals that
    /// cause other proposals to become obsolete.
    fn remove_proposals<'iter, Id>(&self, proposals: impl IntoIterator<Item = Id>) -> Result<()>
    where
        Id: Deref<Target = ComparableProposalId> + 'iter;

    /// Get current values of the treasury and reserves accounts, and possibly modify them.
    fn with_pots(&self, with: impl FnMut(Box<dyn BorrowMut<pots::Row> + '_>)) -> Result<()>;

    /// Provide an access to iterate over pools, in a way that enforces:
    ///
    /// 1. That mutations will be persisted on-disk
    ///
    /// 2. That all operations are consistent and atomic (the iteration occurs on a snapshot, and
    ///    the mutation apply to the iterated items)
    fn with_pools(&self, with: impl FnMut(pools::Iter<'_, '_>)) -> Result<()>;

    /// Provide an access to iterate over accounts, similar to 'with_pools'.
    fn with_accounts(&self, with: impl FnMut(accounts::Iter<'_, '_>)) -> Result<()>;

    /// Provide an iterator over slot leaders, similar to 'with_pools'. Note that slot leaders are
    /// stored as a bounded FIFO, so it only make sense to use this function at the end of an epoch
    /// (or at the beginning, before any block is applied, depending on your perspective).
    fn with_block_issuers(&self, with: impl FnMut(slots::Iter<'_, '_>)) -> Result<()>;

    /// Provide an access to iterate over utxo, similar to 'with_pools'.
    fn with_utxo(&self, with: impl FnMut(utxo::Iter<'_, '_>)) -> Result<()>;

    /// Provide an access to iterate over dreps, similar to 'with_pools'.
    fn with_dreps(&self, with: impl FnMut(dreps::Iter<'_, '_>)) -> Result<()>;

    /// Provide an access to iterate over dreps, similar to 'with_pools'.
    fn with_proposals(&self, with: impl FnMut(proposals::Iter<'_, '_>)) -> Result<()>;

    /// Provide an access to iterate over cc members, similar to 'with_pools'.
    fn with_cc_members(&self, with: impl FnMut(cc_members::Iter<'_, '_>)) -> Result<()>;
}

// Columns
// ----------------------------------------------------------------------------

/// A summary of all database columns, in a single struct. This can be derived to provide updates
/// operations on multiple columns in a single db-transaction.
pub struct Columns<U, P, A, D, C, PP, V> {
    pub utxo: U,
    pub pools: P,
    pub accounts: A,
    pub dreps: D,
    pub cc_members: C,
    pub proposals: PP,
    pub votes: V,
}

impl<U, P, A, D, C, PP, V> Default
    for Columns<
        iter::Empty<U>,
        iter::Empty<P>,
        iter::Empty<A>,
        iter::Empty<D>,
        iter::Empty<C>,
        iter::Empty<PP>,
        iter::Empty<V>,
    >
{
    fn default() -> Self {
        Self {
            utxo: iter::empty(),
            pools: iter::empty(),
            accounts: iter::empty(),
            dreps: iter::empty(),
            cc_members: iter::empty(),
            proposals: iter::empty(),
            votes: iter::empty(),
        }
    }
}

impl<U, P, A, D, C, PP, V> Columns<U, P, A, D, C, PP, V> {
    pub fn empty() -> Columns<
        std::iter::Empty<U>,
        std::iter::Empty<P>,
        std::iter::Empty<A>,
        std::iter::Empty<D>,
        std::iter::Empty<C>,
        std::iter::Empty<PP>,
        std::iter::Empty<V>,
    > {
        Columns {
            utxo: std::iter::empty(),
            pools: std::iter::empty(),
            accounts: std::iter::empty(),
            dreps: std::iter::empty(),
            cc_members: std::iter::empty(),
            proposals: std::iter::empty(),
            votes: std::iter::empty(),
        }
    }
}<|MERGE_RESOLUTION|>--- conflicted
+++ resolved
@@ -32,18 +32,11 @@
     StakeCredential,
     TransactionInput,
 };
-<<<<<<< HEAD
-use amaru_kernel::{MemoizedTransactionOutput, ProtocolVersion};
-use amaru_slot_arithmetic::Epoch;
-use columns::*;
-use std::{borrow::BorrowMut, io, iter};
-=======
 use amaru_kernel::{
     ComparableProposalId, Constitution, ConstitutionalCommittee, Epoch, MemoizedTransactionOutput,
 };
 use columns::*;
 use std::{borrow::BorrowMut, io, iter, ops::Deref};
->>>>>>> 54b95e87
 use thiserror::Error;
 
 #[derive(Debug, Error)]
