--- conflicted
+++ resolved
@@ -117,27 +117,10 @@
 }
 
 pub trait Store: ReadStore {
-<<<<<<< HEAD
     type Transaction<'a>: TransactionalContext<'a>
     where
         Self: 'a;
 
-    /// The most recent snapshot. Note that we never starts from genesis; so there's always a
-    /// snapshot available.
-    #[allow(clippy::panic)]
-    fn most_recent_snapshot(&self) -> Epoch {
-        self.snapshots()
-            .unwrap_or_default()
-            .last()
-            .copied()
-            .unwrap_or_else(|| panic!("called 'epoch' on empty database?!"))
-    }
-
-    /// Get a list of all snapshots available. The list is ordered from the oldest to the newest.
-    fn snapshots(&self) -> Result<Vec<Epoch>, StoreError>;
-
-=======
->>>>>>> 1ee71b7b
     /// Construct and save on-disk a snapshot of the store. The epoch number is used when
     /// there's no existing snapshot and, to ensure that snapshots are taken in order.
     ///
