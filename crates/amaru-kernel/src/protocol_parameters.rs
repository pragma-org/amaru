--- conflicted
+++ resolved
@@ -12,18 +12,11 @@
 // See the License for the specific language governing permissions and
 // limitations under the License.
 
-<<<<<<< HEAD
-use crate::{cbor, Coin, EpochInterval, ExUnits, Lovelace, RationalNumber};
-use amaru_slot_arithmetic::Slot;
-use pallas_codec::minicbor::{data::Tag, Decoder};
-use pallas_primitives::{conway::CostModels, CostModel};
-=======
 use crate::{
     cbor, heterogeneous_array, EpochInterval, Language, Lovelace, ProtocolVersion, RationalNumber,
 };
+use amaru_slot_arithmetic::Slot;
 use pallas_codec::minicbor::{data::Tag, Decoder};
-use slot_arithmetic::Slot;
->>>>>>> 54b95e87
 
 pub use crate::{
     CostModel, CostModels, DRepVotingThresholds, ExUnitPrices, ExUnits, PoolVotingThresholds,
