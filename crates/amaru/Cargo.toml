lints.workspace = true

[package]
name = "amaru"
version.workspace = true
edition.workspace = true
description.workspace = true
license.workspace = true
authors.workspace = true
repository.workspace = true
homepage.workspace = true
documentation.workspace = true
rust-version.workspace = true
build = "build.rs"
<<<<<<< HEAD
include = ["src/**/*", "config/**", "Cargo.toml"]
=======
default-run = "amaru"

[[bin]]
name = "amaru"
path = "src/bin/amaru/main.rs"

[[bin]]
name = "amaru-ledger"
path = "src/bin/ledger/main.rs"
>>>>>>> bd30b752

[dependencies]
# External dependencies ───────────────────────────────────────────────────────┐
acto.workspace = true
anyhow.workspace = true
async-compression.workspace = true
async-trait.workspace = true
clap.workspace = true
flate2.workspace = true
futures-util.workspace = true
hex.workspace = true
indicatif.workspace = true
indoc.workspace = true
minicbor.workspace = true
mithril-client.workspace = true
opentelemetry-otlp.workspace = true
opentelemetry.workspace = true
opentelemetry_sdk.workspace = true
pallas-hardano.workspace = true
pallas-network.workspace = true
reqwest.workspace = true
serde.workspace = true
serde_json.workspace = true
sysinfo.workspace = true
tar.workspace = true
thiserror.workspace = true
tokio = { workspace = true, features = [
  "fs",
  "net",
  "rt",
  "rt-multi-thread",
  "signal",
] }
tokio-util.workspace = true
tracing-opentelemetry.workspace = true
tracing-subscriber.workspace = true
tracing.workspace = true

# Internal dependencies ───────────────────────────────────────────────────────┐
amaru-consensus = { workspace = true, features = [] }
amaru-kernel = { workspace = true, features = ["tracing"] }
amaru-ledger.workspace = true
amaru-network.workspace = true
amaru-stores.workspace = true
amaru-ouroboros-traits.workspace = true
amaru-progress-bar = { workspace = true, features = ["terminal"] }
amaru-slot-arithmetic.workspace = true
amaru-metrics.workspace = true
pure-stage.workspace = true
include_dir = { workspace = true, features = ["glob"] }

[target.'cfg(unix)'.dependencies]
rlimit = "0.10.2"

[dev-dependencies]
# External dependencies ───────────────────────────────────────────────────────┐
insta = { workspace = true, features = ["json"] }
proptest.workspace = true
rand.workspace = true
tempfile.workspace = true
test-case.workspace = true
rocksdb.workspace = true

# Internal dependencies ───────────────────────────────────────────────────────┐
amaru-iter-borrow.workspace = true
amaru-kernel = { workspace = true, features = ["test-utils"] }

[build-dependencies]
built = { workspace = true, features = ["git2"] }
amaru-kernel.workspace = true<|MERGE_RESOLUTION|>--- conflicted
+++ resolved
@@ -12,9 +12,7 @@
 documentation.workspace = true
 rust-version.workspace = true
 build = "build.rs"
-<<<<<<< HEAD
 include = ["src/**/*", "config/**", "Cargo.toml"]
-=======
 default-run = "amaru"
 
 [[bin]]
@@ -24,7 +22,6 @@
 [[bin]]
 name = "amaru-ledger"
 path = "src/bin/ledger/main.rs"
->>>>>>> bd30b752
 
 [dependencies]
 # External dependencies ───────────────────────────────────────────────────────┐
