--- conflicted
+++ resolved
@@ -12,18 +12,12 @@
 // See the License for the specific language governing permissions and
 // limitations under the License.
 
-<<<<<<< HEAD
 use amaru::{
+    DEFAULT_NETWORK,
     bootstrap::{BootstrapError, import_nonces_from_file},
     default_chain_dir, get_bootstrap_file,
 };
 use amaru_kernel::network::NetworkName;
-=======
-use amaru::{DEFAULT_NETWORK, default_chain_dir, default_data_dir};
-use amaru_kernel::{BlockHeader, EraHistory, Hash, HeaderHash, Nonce, Point, network::NetworkName};
-use amaru_ouroboros_traits::{ChainStore, Nonces};
-use amaru_stores::rocksdb::{RocksDbConfig, consensus::RocksDBStore};
->>>>>>> bd30b752
 use clap::Parser;
 use std::path::PathBuf;
 use tracing::info;
@@ -65,52 +59,5 @@
     // construct from NetworkName. In the case of testnets this can be
     // problematic hence why we have started writing and reading such
     // files in import_ledger_state.
-<<<<<<< HEAD
     import_nonces_from_file(args.network.into(), &chain_dir, &nonces_file).await
-=======
-    import_nonces_from_file(args.network.into(), &nonces_file, &chain_dir).await
-}
-
-pub(crate) async fn import_nonces(
-    era_history: &EraHistory,
-    chain_db_path: &PathBuf,
-    initial_nonce: InitialNonces,
-) -> Result<(), Box<dyn Error>> {
-    let db = Box::new(RocksDBStore::open_and_migrate(&RocksDbConfig::new(
-        chain_db_path.into(),
-    ))?) as Box<dyn ChainStore<BlockHeader>>;
-
-    let header_hash = Hash::from(&initial_nonce.at);
-
-    info!(point.id = %header_hash, point.slot = %initial_nonce.at.slot_or_default(), "importing nonces");
-
-    let epoch = {
-        let slot = initial_nonce.at.slot_or_default();
-        // NOTE: The slot definitely exists and is within one of the known eras.
-        era_history.slot_to_epoch_unchecked_horizon(slot)?
-    };
-
-    let nonces = Nonces {
-        epoch,
-        active: initial_nonce.active,
-        evolving: initial_nonce.evolving,
-        candidate: initial_nonce.candidate,
-        tail: initial_nonce.tail,
-    };
-
-    db.put_nonces(&header_hash, &nonces)?;
-
-    Ok(())
-}
-
-pub async fn import_nonces_from_file(
-    era_history: &EraHistory,
-    nonces_file: &PathBuf,
-    chain_dir: &PathBuf,
-) -> Result<(), Box<dyn Error>> {
-    let content = tokio::fs::read_to_string(nonces_file).await?;
-    let initial_nonces: InitialNonces = serde_json::from_str(&content)?;
-    import_nonces(era_history, chain_dir, initial_nonces).await?;
-    Ok(())
->>>>>>> bd30b752
 }