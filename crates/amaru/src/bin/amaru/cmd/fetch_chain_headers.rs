--- conflicted
+++ resolved
@@ -13,11 +13,8 @@
 // limitations under the License.
 
 use crate::cmd::{WorkerError, connect_to_peer};
-<<<<<<< HEAD
+use amaru::{DEFAULT_NETWORK, DEFAULT_PEER_ADDRESS};
 use amaru::{bootstrap::BootstrapError, bootstrap_config_dir, get_bootstrap_file};
-=======
-use amaru::{DEFAULT_CONFIG_DIR, DEFAULT_NETWORK, DEFAULT_PEER_ADDRESS};
->>>>>>> bd30b752
 use amaru_kernel::{BlockHeader, IsHeader, Point, from_cbor, network::NetworkName, peer::Peer};
 use amaru_network::chain_sync_client::ChainSyncClient;
 use amaru_progress_bar::{ProgressBar, new_terminal_progress_bar};
@@ -56,10 +53,6 @@
     #[arg(
         long,
         value_name = "DIR",
-<<<<<<< HEAD
-=======
-        default_value = DEFAULT_CONFIG_DIR,
->>>>>>> bd30b752
         verbatim_doc_comment,
         env = "AMARU_CONFIG_DIR"
     )]
