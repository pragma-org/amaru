--- conflicted
+++ resolved
@@ -24,11 +24,6 @@
 use std::fmt::Display;
 use std::{error::Error, path::PathBuf};
 use tracing::info;
-<<<<<<< HEAD
-=======
-
-use crate::cmd::default_chain_dir;
->>>>>>> 8a4f994b
 
 #[derive(Debug, Parser)]
 pub struct Args {
@@ -58,11 +53,11 @@
           "Running command dump-chain-db",
     );
 
-<<<<<<< HEAD
+    info!(network = %args.network, chain_dir=%chain_dir.to_string_lossy(),
+          "Running command dump-chain-db",
+    );
+
     let db: ReadOnlyChainDB = RocksDBStore::open_for_readonly(&RocksDbConfig::new(chain_dir))?;
-=======
-    let db: ReadOnlyChainDB = RocksDBStore::open_for_readonly(RocksDbConfig::new(chain_dir))?;
->>>>>>> 8a4f994b
 
     print_iterator(
         "headers",
