// Copyright 2025 PRAGMA
//
// Licensed under the Apache License, Version 2.0 (the "License");
// you may not use this file except in compliance with the License.
// You may obtain a copy of the License at
//
//     http://www.apache.org/licenses/LICENSE-2.0
//
// Unless required by applicable law or agreed to in writing, software
// distributed under the License is distributed on an "AS IS" BASIS,
// WITHOUT WARRANTIES OR CONDITIONS OF ANY KIND, either express or implied.
// See the License for the specific language governing permissions and
// limitations under the License.

use amaru_consensus::{DiagnosticChainStore, ReadOnlyChainStore};
use amaru_kernel::network::NetworkName;
use amaru_kernel::string_utils::ListToString;
use amaru_kernel::to_cbor;
use amaru_kernel::{BlockHeader, IsHeader};
use amaru_stores::rocksdb::RocksDbConfig;
use amaru_stores::rocksdb::consensus::{ReadOnlyChainDB, RocksDBStore};
use clap::{Parser, arg};
use std::fmt::Display;
use std::{error::Error, path::PathBuf};

use crate::cmd::default_chain_dir;

#[derive(Debug, Parser)]
pub struct Args {
    /// Network for which we are importing headers.
    ///
    /// Should be one of 'mainnet', 'preprod', 'preview' or 'testnet_<magic>' where
    /// `magic` is a 32-bits unsigned value denoting a particular testnet.
    #[arg(
        long,
        value_name = "NETWORK",
        env = "AMARU_NETWORK",
        default_value_t = super::DEFAULT_NETWORK,
    )]
    network: NetworkName,

    /// The path to the chain database to dump
    #[arg(long, value_name = "DIR", env = "AMARU_CHAIN_DIR")]
    chain_dir: Option<PathBuf>,
}

pub async fn run(args: Args) -> Result<(), Box<dyn Error>> {
<<<<<<< HEAD
    let chain_dir = args.chain_dir;
    let db: ReadOnlyChainDB = RocksDBStore::open_for_readonly(&RocksDbConfig::new(chain_dir))?;
=======
    let chain_dir = args
        .chain_dir
        .unwrap_or_else(|| default_chain_dir(args.network).into());

    let db: ReadOnlyChainDB = RocksDBStore::open_for_readonly(RocksDbConfig::new(chain_dir))?;
>>>>>>> 01bda956

    print_iterator(
        "headers",
        db.load_headers().map(|header| {
            (
                format!("\n{}", header.hash()),
                hex::encode(to_cbor(&header)),
            )
        }),
    );
    print_iterator(
        "parent -> children relationships\n",
        db.load_parents_children()
            .map(|(parent, children)| (parent, children.list_to_string(", "))),
    );
    print_iterator(
        "nonces\n",
        db.load_nonces()
            .map(|(hash, nonces)| (hash, hex::encode(to_cbor(&nonces)))),
    );
    print_iterator(
        "blocks\n",
        db.load_blocks()
            .map(|(hash, block)| (hash, hex::encode(block.to_vec()))),
    );
    print_best_chain(db);
    Ok(())
}

#[expect(clippy::print_stdout)]
pub fn print_best_chain(db: ReadOnlyChainDB) {
    println!();
    let best_chain = <ReadOnlyChainDB as ReadOnlyChainStore<BlockHeader>>::retrieve_best_chain(&db);
    println!(
        "The best chain is:\n  {}",
        best_chain.list_to_string("\n  ")
    );

    println!();
    println!("The best chain length is: {}", best_chain.len());
    println!(
        "The best chain anchor is: {}",
        <ReadOnlyChainDB as ReadOnlyChainStore<BlockHeader>>::get_anchor_hash(&db)
    );
    println!(
        "The best chain tip is: {}",
        <ReadOnlyChainDB as ReadOnlyChainStore<BlockHeader>>::get_best_chain_hash(&db)
    );
}

#[expect(clippy::print_stdout)]
pub fn print_iterator<K: Display, V: Display>(title: &str, iterator: impl Iterator<Item = (K, V)>) {
    println!("\n{}", title.to_ascii_uppercase());
    let mut count = 0;
    for (k, v) in iterator {
        println!("{}: {}", k, v);
        count += 1;
    }
    // remove newlines
    let mut lower = title.to_lowercase().clone();
    lower.retain(|c| c != '\n');
    println!("=> Found {} {}", count, lower);
}<|MERGE_RESOLUTION|>--- conflicted
+++ resolved
@@ -12,6 +12,7 @@
 // See the License for the specific language governing permissions and
 // limitations under the License.
 
+use amaru::{DEFAULT_NETWORK, default_chain_dir};
 use amaru_consensus::{DiagnosticChainStore, ReadOnlyChainStore};
 use amaru_kernel::network::NetworkName;
 use amaru_kernel::string_utils::ListToString;
@@ -23,8 +24,6 @@
 use std::fmt::Display;
 use std::{error::Error, path::PathBuf};
 
-use crate::cmd::default_chain_dir;
-
 #[derive(Debug, Parser)]
 pub struct Args {
     /// Network for which we are importing headers.
@@ -35,7 +34,7 @@
         long,
         value_name = "NETWORK",
         env = "AMARU_NETWORK",
-        default_value_t = super::DEFAULT_NETWORK,
+        default_value_t = DEFAULT_NETWORK,
     )]
     network: NetworkName,
 
@@ -45,16 +44,11 @@
 }
 
 pub async fn run(args: Args) -> Result<(), Box<dyn Error>> {
-<<<<<<< HEAD
-    let chain_dir = args.chain_dir;
-    let db: ReadOnlyChainDB = RocksDBStore::open_for_readonly(&RocksDbConfig::new(chain_dir))?;
-=======
     let chain_dir = args
         .chain_dir
         .unwrap_or_else(|| default_chain_dir(args.network).into());
 
-    let db: ReadOnlyChainDB = RocksDBStore::open_for_readonly(RocksDbConfig::new(chain_dir))?;
->>>>>>> 01bda956
+    let db: ReadOnlyChainDB = RocksDBStore::open_for_readonly(&RocksDbConfig::new(chain_dir))?;
 
     print_iterator(
         "headers",
