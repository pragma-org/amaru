--- conflicted
+++ resolved
@@ -44,13 +44,8 @@
 
 pub async fn run(args: Args) -> Result<(), Box<dyn Error>> {
     let chain_dir = args.chain_dir;
-<<<<<<< HEAD
-    let db: Arc<dyn ChainStore<Header>> =
+    let db: Arc<dyn ChainStore<BlockHeader>> =
         Arc::new(RocksDBStore::new(&RocksDbConfig::new(chain_dir))?);
-=======
-    let db: Arc<dyn ChainStore<BlockHeader>> =
-        Arc::new(RocksDBStore::new(RocksDbConfig::new(chain_dir))?);
->>>>>>> f7d0bb2c
 
     print_iterator(
         "headers",
