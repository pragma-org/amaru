--- conflicted
+++ resolved
@@ -12,18 +12,10 @@
 // See the License for the specific language governing permissions and
 // limitations under the License.
 
-<<<<<<< HEAD
-use amaru::{bootstrap::bootstrap, default_chain_dir, default_ledger_dir, default_snapshots_dir};
-=======
-use super::{
-    import_headers::import_headers_for_network, import_ledger_state::import_all_from_directory,
-};
-use crate::cmd::import_nonces::import_nonces_from_file;
 use amaru::{
-    DEFAULT_CONFIG_DIR, DEFAULT_NETWORK, default_chain_dir, default_ledger_dir,
+    DEFAULT_NETWORK, bootstrap::bootstrap, default_chain_dir, default_ledger_dir,
     default_snapshots_dir,
 };
->>>>>>> bd30b752
 use amaru_kernel::network::NetworkName;
 use clap::Parser;
 use std::{error::Error, fs::remove_dir_all, path::PathBuf};
@@ -54,10 +46,6 @@
     #[arg(
         long,
         value_name = "DIR",
-<<<<<<< HEAD
-=======
-        default_value = DEFAULT_CONFIG_DIR,
->>>>>>> bd30b752
         verbatim_doc_comment,
         env = "AMARU_SNAPSHOTS_DIR"
     )]
@@ -89,7 +77,6 @@
           "Running command bootstrap",
     );
 
-<<<<<<< HEAD
     let snapshots_dir = args
         .snapshots_dir
         .unwrap_or_else(|| default_snapshots_dir(network).into());
@@ -101,103 +88,6 @@
         if args.force && ledger_exists {
             info!(ledger_dir=%ledger_dir.to_string_lossy(), "Forcing bootstrap, removing existing ledger directory");
             remove_dir_all(&ledger_dir)?;
-=======
-    let network_dir = args.config_dir.join(&*network.to_string());
-
-    let snapshots_file: PathBuf = network_dir.join("snapshots.json");
-    let snapshots_dir = PathBuf::from(default_snapshots_dir(network));
-
-    download_snapshots(&snapshots_file, &snapshots_dir).await?;
-
-    import_all_from_directory(network, &ledger_dir, &snapshots_dir).await?;
-
-    import_nonces_for_network(network, &network_dir, &chain_dir).await?;
-
-    import_headers_for_network(&network_dir, &chain_dir).await?;
-
-    Ok(())
-}
-
-async fn import_nonces_for_network(
-    network: NetworkName,
-    config_dir: &Path,
-    chain_dir: &PathBuf,
-) -> Result<(), Box<dyn Error>> {
-    let nonces_file: PathBuf = config_dir.join("nonces.json");
-    import_nonces_from_file(network.into(), &nonces_file, chain_dir).await?;
-    Ok(())
-}
-
-/// Configuration for a single ledger state's snapshot to be imported.
-#[derive(Debug, Deserialize)]
-struct Snapshot {
-    /// The snapshot's epoch.
-    epoch: u64,
-
-    /// The snapshot's point, in the form `<slot>.<header hash>`.
-    ///
-    /// TODO: make it a genuine `Point` type.
-    point: String,
-
-    /// The URL to retrieve snapshot from.
-    url: String,
-}
-
-#[derive(Debug, Error)]
-pub enum BootstrapError {
-    #[error("Can not read Snapshot configuration file {0}: {1}")]
-    ReadSnapshotsFile(PathBuf, io::Error),
-
-    #[error("Can not create snapshots directory {0}: {1}")]
-    CreateSnapshotsDir(PathBuf, io::Error),
-
-    #[error("Failed to parse snapshots JSON file {0}: {1}")]
-    MalformedSnapshotsFile(PathBuf, serde_json::Error),
-
-    #[error("Unable to store snapshots on disk: {0}")]
-    Io(#[from] std::io::Error),
-
-    #[error("Failed to download snapshot at url {0}: {1}")]
-    DownloadError(String, reqwest::Error),
-
-    #[error("Failed to download snapshot from {0}: HTTP status code {1}")]
-    DownloadInvalidStatusCode(String, reqwest::StatusCode),
-}
-
-async fn download_snapshots(
-    snapshots_file: &PathBuf,
-    snapshots_dir: &PathBuf,
-) -> Result<(), BootstrapError> {
-    // Create the target directory if it doesn't exist
-    fs::create_dir_all(snapshots_dir)
-        .await
-        .map_err(|e| BootstrapError::CreateSnapshotsDir(snapshots_dir.clone(), e))?;
-
-    // Read the snapshots JSON file
-    let snapshots_content = fs::read_to_string(snapshots_file)
-        .await
-        .map_err(|e| BootstrapError::ReadSnapshotsFile(snapshots_file.clone(), e))?;
-    let snapshots: Vec<Snapshot> = serde_json::from_str(&snapshots_content)
-        .map_err(|e| BootstrapError::MalformedSnapshotsFile(snapshots_file.clone(), e))?;
-
-    // Create a reqwest client
-    let client = reqwest::Client::new();
-
-    // Download each snapshot
-    for snapshot in &snapshots {
-        info!(epoch=%snapshot.epoch, point=%snapshot.point,
-            "Downloading snapshot",
-        );
-
-        // Extract filename from the point
-        let filename = format!("{}.cbor", snapshot.point);
-        let target_path = snapshots_dir.join(&filename);
-
-        // Skip if file already exists
-        if target_path.exists() {
-            info!("Snapshot {} already exists, skipping", filename);
-            continue;
->>>>>>> bd30b752
         }
         bootstrap(network, ledger_dir, chain_dir, snapshots_dir).await?
     }
