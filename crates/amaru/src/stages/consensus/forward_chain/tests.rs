--- conflicted
+++ resolved
@@ -13,29 +13,11 @@
 // limitations under the License.
 
 use super::client_state::tests::ChainStoreExt;
-<<<<<<< HEAD
-use super::test_infra::{BRANCH_47, ClientMsg, LOST_47, Setup, TIP_47, WINNER_47, hash};
+use super::test_infra::{ClientMsg, FORK_47, LOST_47, TIP_47, TestChainForwarder, WINNER_47, hash};
 use crate::stages::AsTip;
 use amaru_kernel::IsHeader;
+use amaru_kernel::Point;
 use amaru_network::point::to_network_point;
-
-#[tokio::test]
-async fn test_chain_sync() {
-    let mut setup = Setup::new(LOST_47).await.unwrap();
-    let mut client = setup.connect().await;
-    let chain = setup.store.get_chain(TIP_47);
-    let (point, tip) = client
-        .find_intersect(vec![to_network_point(chain[6].point())])
-        .await;
-
-    let lost = setup.store.load_header(&hash(LOST_47)).unwrap().clone();
-    assert_eq!(point, Some(setup.store.get_point(BRANCH_47)));
-    assert_eq!(tip.0, to_network_point(lost.point()));
-=======
-use super::test_infra::{ClientMsg, FORK_47, LOST_47, TIP_47, TestChainForwarder, WINNER_47, hash};
-use crate::stages::{AsTip, PallasPoint};
-use amaru_kernel::Point;
-use amaru_ouroboros_traits::IsHeader;
 
 #[tokio::test]
 async fn test_chain_sync() {
@@ -43,7 +25,9 @@
     let mut client = chain_forwarder.connect().await;
     let chain = chain_forwarder.store.get_chain(TIP_47);
     let header142 = chain[6].clone();
-    let (point, tip) = client.find_intersect(vec![header142.pallas_point()]).await;
+    let (point, tip) = client
+        .find_intersect(vec![to_network_point(header142.point())])
+        .await;
 
     let lost = chain_forwarder
         .store
@@ -51,14 +35,16 @@
         .unwrap()
         .clone();
     assert_eq!(point, Some(chain_forwarder.store.get_point(FORK_47)));
-    assert_eq!(tip.0, lost.pallas_point());
->>>>>>> 6ded8dd3
+    assert_eq!(tip.0, to_network_point(lost.point()));
     assert_eq!(tip.1, lost.block_height());
 
     let headers = client.recv_until_await().await;
     assert_eq!(
         headers,
-        vec![ClientMsg::Backward(header142.pallas_point(), lost.as_tip())]
+        vec![ClientMsg::Backward(
+            to_network_point(header142.point()),
+            lost.as_tip()
+        )]
     );
 
     chain_forwarder.send_backward(FORK_47).await;
@@ -72,11 +58,7 @@
         // out tip comes out as chain[6] here because previously client.recv_until_await already
         // asked for the next op, which means the Backward got sent before the Forward
         // updated the `our_tip` pointer
-<<<<<<< HEAD
-        ClientMsg::Backward(to_network_point(chain[6].point()), chain[6].as_tip())
-=======
-        ClientMsg::Backward(header142.pallas_point(), chain[6].as_tip())
->>>>>>> 6ded8dd3
+        ClientMsg::Backward(to_network_point(header142.point()), chain[6].as_tip())
     );
 
     let headers = client.recv_until_await().await;
@@ -106,7 +88,7 @@
     assert_eq!(
         msgs,
         [
-            ClientMsg::Backward(Point::Origin.pallas_point(), lost.as_tip()),
+            ClientMsg::Backward(to_network_point(Point::Origin), lost.as_tip()),
             ClientMsg::Forward(chain[0].clone(), lost.as_tip()),
             ClientMsg::Forward(chain[1].clone(), lost.as_tip()),
             ClientMsg::Forward(chain[2].clone(), lost.as_tip()),
