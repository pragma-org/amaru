// Copyright 2025 PRAGMA
//
// Licensed under the Apache License, Version 2.0 (the "License");
// you may not use this file except in compliance with the License.
// You may obtain a copy of the License at
//
//     http://www.apache.org/licenses/LICENSE-2.0
//
// Unless required by applicable law or agreed to in writing, software
// distributed under the License is distributed on an "AS IS" BASIS,
// WITHOUT WARRANTIES OR CONDITIONS OF ANY KIND, either express or implied.
// See the License for the specific language governing permissions and
// limitations under the License.

use crate::stages::AsTip;
use crate::stages::consensus::forward_chain::client_protocol::{ClientOp, hash_point};
use amaru_kernel::IsHeader;
use amaru_network::point::to_network_point;
use amaru_ouroboros_traits::ChainStore;
use pallas_network::miniprotocols::{Point, chainsync::Tip};
use std::collections::VecDeque;
use std::sync::Arc;

/// A structure that maintains state to follow the best chain for a given client.
///
/// The `ops` list may contain up to one rollback at the front only.
pub(super) struct ChainFollower<H> {
    /// The buffer of _operations_ to send to the client.
    ops: VecDeque<ClientOp<H>>,
    /// The current known tip.
    pub(super) tip: Tip,
}

impl<H: IsHeader + Clone> ChainFollower<H> {
    pub fn new(
        store: Arc<dyn ChainStore<H>>,
        current_tip: &Point,
        points: &[Point],
    ) -> Option<Self> {
        let start_header = store.load_header(&hash_point(current_tip))?;

        // the client is at least as up-to-date as we are
        if points.contains(current_tip) {
            return Some(Self {
                ops: vec![ClientOp::Backward(start_header.as_tip())].into(),
                tip: start_header.as_tip(),
            });
        }

        // Find the first point in `points` that is in the past of start_point
        let mut current_header = start_header;
        let mut headers = vec![];

        while let Some(parent_hash) = current_header.parent() {
            match store.load_header(&parent_hash) {
                Some(header) => {
                    if points.iter().any(|p| hash_point(p) == parent_hash) {
                        // Found a matching point, return the collected headers
                        headers.push(ClientOp::Backward(header.as_tip()));
                        headers.reverse();
                        return Some(Self {
                            ops: headers.into(),
                            tip: header.as_tip(),
                        });
                    }
                    headers.push(ClientOp::Forward(header.clone()));
                    current_header = header;
                }
                None => return None, // Broken chain
            }
        }

        // Reached genesis without finding any matching point
        headers.push(ClientOp::Backward(Tip(Point::Origin, 0)));
        headers.reverse();
        Some(Self {
            ops: headers.into(),
            tip: Tip(Point::Origin, 0),
        })
    }

    pub fn next_op(&mut self) -> Option<ClientOp<H>> {
        self.ops.pop_front()
    }

    pub fn add_op(&mut self, op: ClientOp<H>) {
        match op {
            ClientOp::Backward(tip) => {
                if let Some((index, _)) =
                    self.ops.iter().enumerate().rfind(
                        |(_, op)| matches!(op, ClientOp::Forward(header2) if to_network_point(header2.point()) == tip.0),
                    )
                {
                    self.ops.truncate(index + 1);
                } else {
                    self.ops.clear();
                    self.ops.push_back(ClientOp::Backward(tip));
                }
            }
            op @ ClientOp::Forward(..) => {
                self.ops.push_back(op);
            }
        }
    }
}

#[cfg(test)]
pub(crate) mod tests {
<<<<<<< HEAD
    use crate::point::to_network_point;
    use crate::stages::consensus::forward_chain::client_state::find_headers_between;
=======
    use crate::stages::consensus::forward_chain::client_protocol::ClientOp;
    use crate::stages::consensus::forward_chain::client_state::ChainFollower;
>>>>>>> 6ded8dd3
    use crate::stages::consensus::forward_chain::test_infra::{
        CHAIN_47, FORK_47, LOST_47, TIP_47, WINNER_47, hash, mk_store,
    };
<<<<<<< HEAD
    use amaru_kernel::{BlockHeader, HeaderHash, IsHeader};
    use amaru_ouroboros_traits::ChainStore;
=======
    use crate::stages::{AsTip, PallasPoint};
    use amaru_kernel::{Hash, HeaderHash};
    use amaru_ouroboros_traits::{BlockHeader, ChainStore, IsHeader};
>>>>>>> 6ded8dd3
    use pallas_network::miniprotocols::Point;
    use pallas_network::miniprotocols::chainsync::Tip;
    use std::sync::Arc;

    #[test]
    fn test_mk_store() {
        let store = mk_store(CHAIN_47);
        assert_eq!(store.len(), 48);
        let chain = store.get_chain(TIP_47);
        assert_eq!(chain.len(), 47);
        assert_eq!(chain[0].header_body().slot, 31);
        assert_eq!(chain[0].header_body().prev_hash, None);
        assert_eq!(chain[46].header_body().slot, 990);
        assert_eq!(chain[6].block_height(), 7);
    }

    #[test]
    fn find_headers_starting_at_tip() {
        let store = mk_store(CHAIN_47);

        let tip = store.get_point(TIP_47);
        let points = [store.get_point(TIP_47)];
        let start = Tip(tip.clone(), store.get_height(TIP_47));

        let mut state = ChainFollower::new(store, &tip, &points).unwrap();

        assert_eq!(state.next_op(), Some(ClientOp::Backward(start)));
    }

    #[test]
    fn find_headers_starting_from_fork_point() {
        let store = mk_store(CHAIN_47);

        let tip = store.get_point(TIP_47);
        let points = [store.get_point(FORK_47)];
        let peer = store
            .load_header(&Hash::from(hex::decode(FORK_47).unwrap().as_slice()))
            .unwrap();

        let mut state = ChainFollower::new(store.clone(), &tip, &points).unwrap();

        assert_eq!(state.next_op(), Some(ClientOp::Backward(peer.as_tip())));
    }

    #[test]
    fn find_headers_between_tip_and_branches() {
        let store = mk_store(CHAIN_47);

        let tip = store.get_point(TIP_47);
        // Note that the below scheme does not match the documented behaviour, which shall pick the first from
        // the list that is on the same chain. But that doesn't make sense to me at all.
        let points = [
            store.get_point(FORK_47),   // this will lose to the (taller) winner
            store.get_point(LOST_47),   // this is not on the same chain
            store.get_point(WINNER_47), // this is the winner after the branch
        ];
        let peer = store.get_point(WINNER_47);

        let ChainFollower { ops, tip } = ChainFollower::new(store.clone(), &tip, &points).unwrap();
        assert_eq!(
            (ops.len() as u64, tip.0, tip.1),
            (
                store.get_height(TIP_47) - store.get_height(WINNER_47),
                peer,
                store.get_height(WINNER_47)
            )
        );
    }

    #[test]
    fn find_headers_between_tip_and_lost() {
        let store = mk_store(CHAIN_47);

        let tip = store.get_point(TIP_47);
        let points = [store.get_point(LOST_47)];

        let result = ChainFollower::new(store.clone(), &tip, &points).unwrap();
        assert_eq!(result.ops.len() as u64, store.get_height(TIP_47));
        assert_eq!(result.tip.0, Point::Origin);
        assert_eq!(result.tip.1, 0);
    }

    // HELPERS

    /// This trait extends ChainStore with some useful methods for tests.
    pub trait ChainStoreExt {
        fn len(&self) -> usize;

        fn get_all_children(&self, hash: &HeaderHash) -> Vec<BlockHeader>;

        fn get_chain(&self, h: &str) -> Vec<BlockHeader>;

        fn get_point(&self, h: &str) -> Point;

        fn get_height(&self, h: &str) -> u64;
    }

    impl ChainStoreExt for Arc<dyn ChainStore<BlockHeader>> {
        fn len(&self) -> usize {
            self.get_all_children(&self.get_anchor_hash()).len()
        }

        fn get_all_children(&self, hash: &HeaderHash) -> Vec<BlockHeader> {
            let mut result = vec![];
            if let Some(header) = self.load_header(hash) {
                result.push(header);
            }
            for child in self.get_children(hash) {
                result.extend(self.get_all_children(&child))
            }
            result
        }

        fn get_chain(&self, h: &str) -> Vec<BlockHeader> {
            let mut chain = Vec::new();
            let mut current = hash(h);
            while let Some(header) = self.load_header(&current) {
                chain.push(header.clone());
                let Some(parent) = header.parent() else {
                    break;
                };
                current = parent;
            }
            chain.reverse();
            chain
        }

        fn get_point(&self, h: &str) -> Point {
            let header = self.load_header(&hash(h)).unwrap();
            to_network_point(header.point())
        }

        fn get_height(&self, h: &str) -> u64 {
            let header = self.load_header(&hash(h)).unwrap();
            header.block_height()
        }
    }
}<|MERGE_RESOLUTION|>--- conflicted
+++ resolved
@@ -106,24 +106,16 @@
 
 #[cfg(test)]
 pub(crate) mod tests {
-<<<<<<< HEAD
-    use crate::point::to_network_point;
-    use crate::stages::consensus::forward_chain::client_state::find_headers_between;
-=======
+    use crate::stages::AsTip;
     use crate::stages::consensus::forward_chain::client_protocol::ClientOp;
     use crate::stages::consensus::forward_chain::client_state::ChainFollower;
->>>>>>> 6ded8dd3
     use crate::stages::consensus::forward_chain::test_infra::{
         CHAIN_47, FORK_47, LOST_47, TIP_47, WINNER_47, hash, mk_store,
     };
-<<<<<<< HEAD
-    use amaru_kernel::{BlockHeader, HeaderHash, IsHeader};
+    use amaru_kernel::{BlockHeader, IsHeader};
+    use amaru_kernel::{Hash, HeaderHash};
+    use amaru_network::point::to_network_point;
     use amaru_ouroboros_traits::ChainStore;
-=======
-    use crate::stages::{AsTip, PallasPoint};
-    use amaru_kernel::{Hash, HeaderHash};
-    use amaru_ouroboros_traits::{BlockHeader, ChainStore, IsHeader};
->>>>>>> 6ded8dd3
     use pallas_network::miniprotocols::Point;
     use pallas_network::miniprotocols::chainsync::Tip;
     use std::sync::Arc;
