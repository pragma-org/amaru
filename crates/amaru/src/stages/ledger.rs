--- conflicted
+++ resolved
@@ -114,16 +114,11 @@
         let mut context = self.create_validation_context(&block)?;
         let protocol_version = block.header.header_body.protocol_version;
         match rules::validate_block(&mut context, self.state.protocol_parameters(), &block) {
-<<<<<<< HEAD
             BlockValidation::Err(err) => Err(err),
-            BlockValidation::Invalid(err) => Ok(Some(err)),
-=======
-            BlockValidation::Err(err) => return Err(err),
             BlockValidation::Invalid(err) => {
                 error!("Block invalid: {}", err);
-                return Ok(Some(err));
-            }
->>>>>>> 2e6d5c12
+                Ok(Some(err))
+            }
             BlockValidation::Valid(()) => {
                 let state: VolatileState = context.into();
                 let issuer = Hasher::<224>::hash(&block.header.header_body.issuer_vkey[..]);
