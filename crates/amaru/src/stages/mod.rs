// Copyright 2024 PRAGMA
//
// Licensed under the Apache License, Version 2.0 (the "License");
// you may not use this file except in compliance with the License.
// You may obtain a copy of the License at
//
//     http://www.apache.org/licenses/LICENSE-2.0
//
// Unless required by applicable law or agreed to in writing, software
// distributed under the License is distributed on an "AS IS" BASIS,
// WITHOUT WARRANTIES OR CONDITIONS OF ANY KIND, either express or implied.
// See the License for the specific language governing permissions and
// limitations under the License.

use amaru_consensus::{
    consensus::{
        chain_selection::{ChainSelector, ChainSelectorBuilder},
        select_chain::SelectChain,
        store::ChainStore,
        store_header::StoreHeader,
        validate_header::ValidateHeader,
        ChainSyncEvent,
    },
    peer::Peer,
    ConsensusError, IsHeader,
};
use amaru_kernel::{
    network::NetworkName, protocol_parameters::GlobalParameters, EraHistory, Hash, Header,
};
use amaru_ledger::{store::in_memory::MemoryStore, BlockValidationResult, ValidateBlockEvent};
use amaru_stores::rocksdb::{
    consensus::{InMemConsensusStore, RocksDBStore},
    RocksDB, RocksDBHistoricalStores,
};
use consensus::{
    fetch_block::BlockFetchStage, forward_chain::ForwardChainStage,
    receive_header::ReceiveHeaderStage, select_chain::SelectChainStage,
    store_header::StoreHeaderStage, validate_header::ValidateHeaderStage,
};
use gasket::{
    messaging::{tokio::funnel_ports, OutputPort},
    runtime::{self, spawn_stage, Tether},
};
use ledger::ValidateBlockStage;
use pallas_network::{facades::PeerClient, miniprotocols::chainsync::Tip};
use std::{error::Error, path::PathBuf, sync::Arc};
use tokio::sync::Mutex;

pub mod consensus;
pub mod ledger;
pub mod pull;

pub type BlockHash = pallas_crypto::hash::Hash<32>;

/// Whether or not data is stored on disk or in memory.
#[derive(Clone, Debug)]
pub enum StorePath {
    InMem,
    OnDisk(PathBuf),
}

pub struct Config {
    pub ledger_store: StorePath,
    pub chain_store: StorePath,
    pub upstream_peers: Vec<String>,
    pub network: NetworkName,
    pub network_magic: u32,
    pub listen_address: String,
    pub max_downstream_peers: usize,
}

impl Default for Config {
    fn default() -> Config {
        Config {
            ledger_store: StorePath::OnDisk(PathBuf::from("./ledger.db")),
            chain_store: StorePath::OnDisk(PathBuf::from("./chain.db.1")),
            upstream_peers: vec![],
            network: NetworkName::Preprod,
            network_magic: 1,
            listen_address: "0.0.0.0:3000".to_string(),
            max_downstream_peers: 10,
        }
    }
}

/// A session with a peer, including the peer itself and a client to communicate with it.
#[derive(Clone)]
pub struct PeerSession {
    pub peer: Peer,
    pub peer_client: Arc<Mutex<PeerClient>>,
}

impl PeerSession {
    pub async fn lock(&mut self) -> tokio::sync::MutexGuard<'_, PeerClient> {
        self.peer_client.lock().await
    }
}

#[allow(clippy::todo)]
pub fn bootstrap(
    config: Config,
    clients: Vec<(String, Arc<Mutex<PeerClient>>)>,
) -> Result<Vec<Tether>, Box<dyn std::error::Error>> {
    let era_history: &EraHistory = config.network.into();
<<<<<<< HEAD
    let store = RocksDB::new(&config.ledger_dir, era_history)?;
    let snapshots = RocksDBHistoricalStores::new(&config.ledger_dir);
    let global_parameters: &GlobalParameters = config.network.into();
    let (mut ledger, tip) = ledger::ValidateBlockStage::new(
        store,
        snapshots,
        era_history.clone(),
        global_parameters.clone(),
    )?;
=======

    let (global_parameters, mut ledger_stage, tip) = make_ledger(&config, era_history)?;
>>>>>>> 00384253

    let peer_sessions: Vec<PeerSession> = clients
        .iter()
        .map(|(peer_name, client)| PeerSession {
            peer: Peer::new(peer_name),
            peer_client: client.clone(),
        })
        .collect();

    let mut block_fetch_stage = BlockFetchStage::new(peer_sessions.as_slice());

    let mut pulls = peer_sessions
        .iter()
        .map(|session| pull::Stage::new(session.clone(), vec![tip.clone()]))
        .collect::<Vec<_>>();

    let (our_tip, header, chain_store_ref) = make_chain_store(&config, era_history, tip)?;

    let chain_selector = make_chain_selector(&header, &peer_sessions)?;
    let consensus = match ledger_stage {
        LedgerStage::InMemLedgerStage(ref validate_block_stage) => ValidateHeader::new(
            Box::new(validate_block_stage.state.view_stake_distribution()),
            chain_store_ref.clone(),
        ),

        LedgerStage::OnDiskLedgerStage(ref validate_block_stage) => ValidateHeader::new(
            Box::new(validate_block_stage.state.view_stake_distribution()),
            chain_store_ref.clone(),
        ),
    };

    let mut receive_header_stage = ReceiveHeaderStage::default();

    let mut validate_header_stage = ValidateHeaderStage::new(consensus, global_parameters);

    let mut store_header_stage = StoreHeaderStage::new(StoreHeader::new(chain_store_ref.clone()));

    let mut select_chain_stage = SelectChainStage::new(SelectChain::new(chain_selector));

    let mut forward_chain_stage = ForwardChainStage::new(
        None,
        chain_store_ref.clone(),
        config.network_magic as u64,
        &config.listen_address,
        config.max_downstream_peers,
        our_tip,
    );

    let (to_validate_header, from_receive_header) = gasket::messaging::tokio::mpsc_channel(50);
    let (to_store_header, from_validate_header) = gasket::messaging::tokio::mpsc_channel(50);
    let (to_select_chain, from_store_header) = gasket::messaging::tokio::mpsc_channel(50);
    let (to_block_fetch, from_select_chain) = gasket::messaging::tokio::mpsc_channel(50);
    let (to_ledger, from_block_fetch) = gasket::messaging::tokio::mpsc_channel(50);
    let (to_block_forward, from_ledger) = gasket::messaging::tokio::mpsc_channel(50);

    let outputs: Vec<&mut OutputPort<ChainSyncEvent>> = pulls
        .iter_mut()
        .map(|p| &mut p.downstream)
        .collect::<Vec<_>>();
    funnel_ports(outputs, &mut receive_header_stage.upstream, 50);
    receive_header_stage.downstream.connect(to_validate_header);

    validate_header_stage.upstream.connect(from_receive_header);
    validate_header_stage.downstream.connect(to_store_header);

    store_header_stage.upstream.connect(from_validate_header);
    store_header_stage.downstream.connect(to_select_chain);

    select_chain_stage.upstream.connect(from_store_header);
    select_chain_stage.downstream.connect(to_block_fetch);

    block_fetch_stage.upstream.connect(from_select_chain);
    block_fetch_stage.downstream.connect(to_ledger);

    ledger_stage.connect(from_block_fetch, to_block_forward);

    forward_chain_stage.upstream.connect(from_ledger);

    // No retry, crash on panics.
    let policy = runtime::Policy::default();

    let mut pulls = pulls
        .into_iter()
        .map(|p| spawn_stage(p, policy.clone()))
        .collect::<Vec<_>>();

    let validate_header = spawn_stage(validate_header_stage, policy.clone());
    let receive_header = spawn_stage(receive_header_stage, policy.clone());
    let store_header = spawn_stage(store_header_stage, policy.clone());
    let select_chain = spawn_stage(select_chain_stage, policy.clone());
    let fetch = spawn_stage(block_fetch_stage, policy.clone());
    let ledger = ledger_stage.spawn(policy.clone());
    let block_forward = spawn_stage(forward_chain_stage, policy.clone());

    pulls.push(store_header);
    pulls.push(receive_header);
    pulls.push(select_chain);
    pulls.push(validate_header);
    pulls.push(fetch);
    pulls.push(ledger);
    pulls.push(block_forward);
    Ok(pulls)
}

type ChainStoreResult = (Tip, Option<Header>, Arc<Mutex<dyn ChainStore<Header>>>);

#[allow(clippy::todo, clippy::panic)]
fn make_chain_store(
    config: &Config,
    era_history: &EraHistory,
    tip: amaru_kernel::Point,
) -> Result<ChainStoreResult, Box<dyn Error>> {
    let chain_store: Box<dyn ChainStore<Header>> = match config.chain_store {
        StorePath::InMem => Box::new(InMemConsensusStore::new()),
        StorePath::OnDisk(ref chain_dir) => Box::new(RocksDBStore::new(chain_dir, era_history)?),
    };

    let (our_tip, header) = if let amaru_kernel::Point::Specific(_slot, hash) = &tip {
        #[allow(clippy::expect_used)]
        let header: Header = chain_store
            .load_header(&Hash::from(&**hash))
            .expect("Tip not found");
        (
            Tip(header.pallas_point(), header.block_height()),
            Some(header),
        )
    } else {
        (Tip(pallas_network::miniprotocols::Point::Origin, 0), None)
    };

    let chain_store_ref: Arc<Mutex<dyn ChainStore<Header>>> = Arc::new(Mutex::new(chain_store));
    Ok((our_tip, header, chain_store_ref))
}

enum LedgerStage {
    InMemLedgerStage(ValidateBlockStage<MemoryStore, MemoryStore>),
    OnDiskLedgerStage(ValidateBlockStage<RocksDB, RocksDBHistoricalStores>),
}

impl LedgerStage {
    fn spawn(self, policy: runtime::Policy) -> Tether {
        match self {
            LedgerStage::InMemLedgerStage(validate_block_stage) => {
                spawn_stage(validate_block_stage, policy)
            }
            LedgerStage::OnDiskLedgerStage(validate_block_stage) => {
                spawn_stage(validate_block_stage, policy)
            }
        }
    }

    fn connect(
        &mut self,
        from_store_block: gasket::messaging::tokio::ChannelRecvAdapter<ValidateBlockEvent>,
        to_block_forward: gasket::messaging::tokio::ChannelSendAdapter<BlockValidationResult>,
    ) {
        match self {
            LedgerStage::InMemLedgerStage(validate_block_stage) => {
                validate_block_stage.upstream.connect(from_store_block);
                validate_block_stage.downstream.connect(to_block_forward);
            }
            LedgerStage::OnDiskLedgerStage(validate_block_stage) => {
                validate_block_stage.upstream.connect(from_store_block);
                validate_block_stage.downstream.connect(to_block_forward);
            }
        }
    }
}

fn make_ledger(
    config: &Config,
    era_history: &EraHistory,
) -> Result<(GlobalParameters, LedgerStage, amaru_kernel::Point), Box<dyn std::error::Error>> {
    let global_parameters = GlobalParameters::default();
    match config.ledger_store {
        StorePath::InMem => {
            let (ledger, tip) = ledger::ValidateBlockStage::new(
                MemoryStore {},
                MemoryStore {},
                era_history.clone(),
                global_parameters.clone(),
            )?;
            Ok((
                global_parameters,
                LedgerStage::InMemLedgerStage(ledger),
                tip,
            ))
        }
        StorePath::OnDisk(ref ledger_dir) => {
            let (ledger, tip) = ledger::ValidateBlockStage::new(
                RocksDB::new(ledger_dir, era_history)?,
                RocksDBHistoricalStores::new(ledger_dir),
                era_history.clone(),
                global_parameters.clone(),
            )?;
            Ok((
                global_parameters,
                LedgerStage::OnDiskLedgerStage(ledger),
                tip,
            ))
        }
    }
}

fn make_chain_selector(
    header: &Option<Header>,
    peers: &Vec<PeerSession>,
) -> Result<Arc<Mutex<ChainSelector<Header>>>, ConsensusError> {
    let mut builder = ChainSelectorBuilder::new();

    match header {
        Some(h) => builder.set_tip(h),
        None => &builder,
    };

    for peer in peers {
        builder.add_peer(&peer.peer);
    }

    Ok(Arc::new(Mutex::new(builder.build()?)))
}

pub trait PallasPoint {
    fn pallas_point(&self) -> pallas_network::miniprotocols::Point;
}

impl PallasPoint for Header {
    fn pallas_point(&self) -> pallas_network::miniprotocols::Point {
        to_pallas_point(&self.point())
    }
}

impl PallasPoint for amaru_kernel::Point {
    fn pallas_point(&self) -> pallas_network::miniprotocols::Point {
        to_pallas_point(self)
    }
}

fn to_pallas_point(point: &amaru_kernel::Point) -> pallas_network::miniprotocols::Point {
    match point {
        amaru_kernel::Point::Origin => pallas_network::miniprotocols::Point::Origin,
        amaru_kernel::Point::Specific(slot, hash) => {
            pallas_network::miniprotocols::Point::Specific(*slot, hash.clone())
        }
    }
}

pub trait AsTip {
    fn as_tip(&self) -> Tip;
}

impl AsTip for Header {
    fn as_tip(&self) -> Tip {
        Tip(self.pallas_point(), self.block_height())
    }
}

#[cfg(test)]
mod tests {
    use super::{bootstrap, Config, StorePath::*};

    #[test]
    fn bootstrap_all_stages() {
        let config = Config {
            ledger_store: InMem,
            chain_store: InMem,
            ..Config::default()
        };

        let stages = bootstrap(config, vec![]).unwrap();

        assert_eq!(7, stages.len());
    }
}<|MERGE_RESOLUTION|>--- conflicted
+++ resolved
@@ -102,20 +102,9 @@
     clients: Vec<(String, Arc<Mutex<PeerClient>>)>,
 ) -> Result<Vec<Tether>, Box<dyn std::error::Error>> {
     let era_history: &EraHistory = config.network.into();
-<<<<<<< HEAD
-    let store = RocksDB::new(&config.ledger_dir, era_history)?;
-    let snapshots = RocksDBHistoricalStores::new(&config.ledger_dir);
+
     let global_parameters: &GlobalParameters = config.network.into();
-    let (mut ledger, tip) = ledger::ValidateBlockStage::new(
-        store,
-        snapshots,
-        era_history.clone(),
-        global_parameters.clone(),
-    )?;
-=======
-
-    let (global_parameters, mut ledger_stage, tip) = make_ledger(&config, era_history)?;
->>>>>>> 00384253
+    let (mut ledger_stage, tip) = make_ledger(&config, era_history, global_parameters)?;
 
     let peer_sessions: Vec<PeerSession> = clients
         .iter()
@@ -288,8 +277,8 @@
 fn make_ledger(
     config: &Config,
     era_history: &EraHistory,
-) -> Result<(GlobalParameters, LedgerStage, amaru_kernel::Point), Box<dyn std::error::Error>> {
-    let global_parameters = GlobalParameters::default();
+    global_parameters: &GlobalParameters,
+) -> Result<(LedgerStage, amaru_kernel::Point), Box<dyn std::error::Error>> {
     match config.ledger_store {
         StorePath::InMem => {
             let (ledger, tip) = ledger::ValidateBlockStage::new(
@@ -298,11 +287,7 @@
                 era_history.clone(),
                 global_parameters.clone(),
             )?;
-            Ok((
-                global_parameters,
-                LedgerStage::InMemLedgerStage(ledger),
-                tip,
-            ))
+            Ok((LedgerStage::InMemLedgerStage(ledger), tip))
         }
         StorePath::OnDisk(ref ledger_dir) => {
             let (ledger, tip) = ledger::ValidateBlockStage::new(
@@ -311,11 +296,7 @@
                 era_history.clone(),
                 global_parameters.clone(),
             )?;
-            Ok((
-                global_parameters,
-                LedgerStage::OnDiskLedgerStage(ledger),
-                tip,
-            ))
+            Ok((LedgerStage::OnDiskLedgerStage(ledger), tip))
         }
     }
 }
