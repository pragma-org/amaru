// Copyright 2024 PRAGMA
//
// Licensed under the Apache License, Version 2.0 (the "License");
// you may not use this file except in compliance with the License.
// You may obtain a copy of the License at
//
//     http://www.apache.org/licenses/LICENSE-2.0
//
// Unless required by applicable law or agreed to in writing, software
// distributed under the License is distributed on an "AS IS" BASIS,
// WITHOUT WARRANTIES OR CONDITIONS OF ANY KIND, either express or implied.
// See the License for the specific language governing permissions and
// limitations under the License.

use amaru_kernel::network::NetworkName;
use include_dir::{Dir, include_dir};
use std::{error::Error, path::PathBuf};

<<<<<<< HEAD
pub mod bootstrap;
pub mod exit;
pub mod observability;
=======
pub mod metrics;
pub mod observability;
pub mod panic;
>>>>>>> bd30b752
pub mod point;
pub mod stages;

<<<<<<< HEAD
const SNAPSHOTS_PATH: &str = "snapshots";
const BOOTSTRAP_PATH: &str = "crates/amaru/config/bootstrap";
static BOOTSTRAP_DIR: Dir<'_> = include_dir!("$CARGO_MANIFEST_DIR/config/bootstrap");

pub fn default_ledger_dir(network: NetworkName) -> String {
    format!("./ledger.{}.db", network.to_string().to_lowercase())
}

pub fn default_chain_dir(network: NetworkName) -> String {
    format!("./chain.{}.db", network.to_string().to_lowercase())
}

pub fn bootstrap_config_dir(network: NetworkName) -> PathBuf {
    format!("{}/{}", BOOTSTRAP_PATH, network.to_string().to_lowercase()).into()
}

pub fn default_snapshots_dir(network: NetworkName) -> String {
    format!("{}/{}", SNAPSHOTS_PATH, network)
}
=======
/// Generic exit handler
pub mod exit;
>>>>>>> bd30b752

pub fn get_bootstrap_file(
    network: NetworkName,
    name: &str,
) -> Result<Option<Vec<u8>>, Box<dyn Error>> {
    let path = format!("{}/{}", network.to_string().to_lowercase(), name);
    Ok(BOOTSTRAP_DIR.get_file(path).map(|f| f.contents().into()))
}

<<<<<<< HEAD
pub fn get_bootstrap_headers(
    network: NetworkName,
) -> Result<impl Iterator<Item = Vec<u8>>, Box<dyn Error>> {
    let path = format!("{}/headers/*", network.to_string().to_lowercase());
    Ok(BOOTSTRAP_DIR
        .find(&path)?
        .filter_map(|f| f.as_file())
        .map(|f| f.contents().into()))
=======
pub const DEFAULT_NETWORK: NetworkName = NetworkName::Preprod;

pub const DEFAULT_PEER_ADDRESS: &str = "127.0.0.1:3001";

/// Default address to listen on for incoming connections.
pub const DEFAULT_LISTEN_ADDRESS: &str = "0.0.0.0:3000";

pub const DEFAULT_CONFIG_DIR: &str = "data";

pub fn default_ledger_dir(network: NetworkName) -> String {
    format!("./ledger.{}.db", network.to_string().to_lowercase())
}

pub fn default_chain_dir(network: NetworkName) -> String {
    format!("./chain.{}.db", network.to_string().to_lowercase())
}

pub fn default_data_dir(network: NetworkName) -> String {
    format!(
        "{}/{}",
        DEFAULT_CONFIG_DIR,
        network.to_string().to_lowercase()
    )
}

pub fn default_snapshots_dir(network: NetworkName) -> String {
    format!("{}/{}", SNAPSHOTS_DIR, network.to_string().to_lowercase())
>>>>>>> bd30b752
}<|MERGE_RESOLUTION|>--- conflicted
+++ resolved
@@ -16,19 +16,25 @@
 use include_dir::{Dir, include_dir};
 use std::{error::Error, path::PathBuf};
 
-<<<<<<< HEAD
 pub mod bootstrap;
 pub mod exit;
-pub mod observability;
-=======
 pub mod metrics;
 pub mod observability;
 pub mod panic;
->>>>>>> bd30b752
 pub mod point;
 pub mod stages;
 
-<<<<<<< HEAD
+pub const SNAPSHOTS_DIR: &str = "snapshots";
+
+pub const DEFAULT_NETWORK: NetworkName = NetworkName::Preprod;
+
+pub const DEFAULT_PEER_ADDRESS: &str = "127.0.0.1:3001";
+
+/// Default address to listen on for incoming connections.
+pub const DEFAULT_LISTEN_ADDRESS: &str = "0.0.0.0:3000";
+
+pub const DEFAULT_CONFIG_DIR: &str = "data";
+
 const SNAPSHOTS_PATH: &str = "snapshots";
 const BOOTSTRAP_PATH: &str = "crates/amaru/config/bootstrap";
 static BOOTSTRAP_DIR: Dir<'_> = include_dir!("$CARGO_MANIFEST_DIR/config/bootstrap");
@@ -48,10 +54,14 @@
 pub fn default_snapshots_dir(network: NetworkName) -> String {
     format!("{}/{}", SNAPSHOTS_PATH, network)
 }
-=======
-/// Generic exit handler
-pub mod exit;
->>>>>>> bd30b752
+
+pub fn default_data_dir(network: NetworkName) -> String {
+    format!(
+        "{}/{}",
+        DEFAULT_CONFIG_DIR,
+        network.to_string().to_lowercase()
+    )
+}
 
 pub fn get_bootstrap_file(
     network: NetworkName,
@@ -61,7 +71,6 @@
     Ok(BOOTSTRAP_DIR.get_file(path).map(|f| f.contents().into()))
 }
 
-<<<<<<< HEAD
 pub fn get_bootstrap_headers(
     network: NetworkName,
 ) -> Result<impl Iterator<Item = Vec<u8>>, Box<dyn Error>> {
@@ -70,33 +79,4 @@
         .find(&path)?
         .filter_map(|f| f.as_file())
         .map(|f| f.contents().into()))
-=======
-pub const DEFAULT_NETWORK: NetworkName = NetworkName::Preprod;
-
-pub const DEFAULT_PEER_ADDRESS: &str = "127.0.0.1:3001";
-
-/// Default address to listen on for incoming connections.
-pub const DEFAULT_LISTEN_ADDRESS: &str = "0.0.0.0:3000";
-
-pub const DEFAULT_CONFIG_DIR: &str = "data";
-
-pub fn default_ledger_dir(network: NetworkName) -> String {
-    format!("./ledger.{}.db", network.to_string().to_lowercase())
-}
-
-pub fn default_chain_dir(network: NetworkName) -> String {
-    format!("./chain.{}.db", network.to_string().to_lowercase())
-}
-
-pub fn default_data_dir(network: NetworkName) -> String {
-    format!(
-        "{}/{}",
-        DEFAULT_CONFIG_DIR,
-        network.to_string().to_lowercase()
-    )
-}
-
-pub fn default_snapshots_dir(network: NetworkName) -> String {
-    format!("{}/{}", SNAPSHOTS_DIR, network.to_string().to_lowercase())
->>>>>>> bd30b752
 }