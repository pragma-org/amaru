--- conflicted
+++ resolved
@@ -726,7 +726,9 @@
     use proptest::test_runner::TestRunner;
     use tempfile::TempDir;
 
-    use crate::rocksdb::{ReadOnlyRocksDB, RocksDB};
+    use crate::rocksdb::{
+        pretty_print_snapshot_ranges, split_continuous, ReadOnlyRocksDB, RocksDB,
+    };
     use crate::tests::{
         add_test_data_to_store, test_epoch_transition, test_read_account, test_read_drep,
         test_read_pool, test_refund_account, test_remove_account, test_remove_drep,
@@ -765,7 +767,6 @@
     }
 
     #[test]
-<<<<<<< HEAD
     fn test_rocksdb_read_account() {
         let mut runner = TestRunner::default();
         let (store, fixture) = setup_rocksdb_store(&mut runner).expect("Failed to setup store");
@@ -868,7 +869,9 @@
     #[ignore]
     fn test_rocksdb_remove_cc_members() {
         unimplemented!()
-=======
+    }
+
+    #[test]
     fn split_all_continuous() {
         let input = vec![1, 2, 3, 4, 5];
         let expected = vec![vec![1, 2, 3, 4, 5]];
@@ -894,6 +897,5 @@
         let input = vec![vec![1, 2, 3], vec![5], vec![7, 8]];
         let expected = "[1..3],[5],[7..8]".to_string();
         assert_eq!(pretty_print_snapshot_ranges(&input), expected);
->>>>>>> 77578095
     }
 }