// Copyright 2025 PRAGMA
//
// Licensed under the Apache License, Version 2.0 (the "License");
// you may not use this file except in compliance with the License.
// You may obtain a copy of the License at
//
//     http://www.apache.org/licenses/LICENSE-2.0
//
// Unless required by applicable law or agreed to in writing, software
// distributed under the License is distributed on an "AS IS" BASIS,
// WITHOUT WARRANTIES OR CONDITIONS OF ANY KIND, either express or implied.
// See the License for the specific language governing permissions and
// limitations under the License.

use crate::rocksdb::RocksDbConfig;
use crate::rocksdb::consensus::util::{
    ANCHOR_PREFIX, BEST_CHAIN_PREFIX, BLOCK_PREFIX, CHILD_PREFIX, CONSENSUS_PREFIX_LEN,
    HEADER_PREFIX, NONCES_PREFIX, open_db, open_or_create_db,
};
use amaru_kernel::{
    HEADER_HASH_SIZE, Hash, HeaderHash, IsHeader, ORIGIN_HASH, RawBlock, cbor, from_cbor, to_cbor,
};
<<<<<<< HEAD
use amaru_ouroboros_traits::{ChainStore, Nonces, ReadOnlyChainStore, StoreError};
=======
use amaru_ouroboros_traits::is_header::IsHeader;
use amaru_ouroboros_traits::{
    BlockHeader, ChainStore, DiagnosticChainStore, Nonces, ReadOnlyChainStore, StoreError,
};
>>>>>>> 6ded8dd3
use rocksdb::{DB, IteratorMode, OptimisticTransactionDB, Options, PrefixRange, ReadOptions};
use std::{fs, ops::Deref, path::PathBuf};
use tracing::{Level, instrument};

pub mod migration;
pub mod util;

pub use migration::*;

pub struct RocksDBStore {
    pub basedir: PathBuf,
    pub db: OptimisticTransactionDB,
}

pub struct ReadOnlyChainDB {
    db: DB,
}

impl RocksDBStore {
    /// Open an existing `RocksDBStore` with given configuration.
    ///
    /// This function will fail if:
    /// * the DB does not exist
    /// * the DB exists but with an incompatible version
    pub fn open(config: RocksDbConfig) -> Result<Self, StoreError> {
        let (basedir, db) = open_db(&config)?;

        check_db_version(&db)?;

        Ok(Self { db, basedir })
    }

    /// Create a `RocksDBStore` with given configuration.
    /// If the database already exists, an error will be raised.
    /// To check the existence of the database we only check the directory pointed at
    /// contains at least one file.
    /// NOTE: There should be a better way to detect whether or not a directory contains
    /// a RocksDB database.
    pub fn create(config: RocksDbConfig) -> Result<Self, StoreError> {
        let basedir = config.dir.clone();
        let list = fs::read_dir(&basedir);
        if let Ok(entries) = list
            && entries.count() > 0
        {
            return Err(StoreError::OpenError {
                error: format!(
                    "Cannot create RocksDB at {}, directory is not empty",
                    basedir.display()
                ),
            });
        }

        let (_, db) = open_or_create_db(&config)?;
        set_version(&db)?;

        Ok(Self { db, basedir })
    }

    /// Open or create a `RocksDBStore` with given configuration.
    ///
    /// This function is deemed "unsafe" because it automatically tries to migrate the
    /// DB it opens or creates which can potentially causes data corruption.
    pub fn open_and_migrate(config: RocksDbConfig) -> Result<Self, StoreError> {
        let (basedir, db) = open_or_create_db(&config)?;

        migrate_db(&db)?;

        Ok(Self { db, basedir })
    }

    pub fn open_for_readonly(config: RocksDbConfig) -> Result<ReadOnlyChainDB, StoreError> {
        let basedir = config.dir.clone();
        let opts: Options = config.into();
        DB::open_for_read_only(&opts, basedir, false)
            .map_err(|e| StoreError::OpenError {
                error: e.to_string(),
            })
            .map(|db| ReadOnlyChainDB { db })
    }

    pub fn create_transaction(&self) -> rocksdb::Transaction<'_, OptimisticTransactionDB> {
        self.db.transaction()
    }
}

macro_rules! impl_ReadOnlyChainStore {
    (for $($s:ty),+) => {
        $(impl<H: IsHeader + Clone + for<'d> cbor::Decode<'d, ()>> ReadOnlyChainStore<H> for $s {
            fn load_header(&self, hash: &HeaderHash) -> Option<H> {
                let prefix = [&HEADER_PREFIX[..], &hash[..]].concat();
                self.db
                    .get_pinned(prefix)
                    .ok()
                    .and_then(|bytes| from_cbor(bytes?.as_ref()))
            }


            fn get_children(&self, hash: &HeaderHash) -> Vec<HeaderHash> {
                let mut result = Vec::new();
                let mut opts = ReadOptions::default();
                opts.set_iterate_range(PrefixRange([&CHILD_PREFIX[..], &hash[..]].concat()));

                for res in self.db.iterator_opt(IteratorMode::Start, opts) {
                    match res {
                        Ok((key, _value)) => {
                            let mut arr = [0u8; HEADER_HASH_SIZE];
                            arr.copy_from_slice(&key[(CONSENSUS_PREFIX_LEN + HEADER_HASH_SIZE)..]);
                            result.push(Hash::from(arr));
                        }
                        Err(err) => panic!("error iterating over children: {}", err),
                    }
                }
                result
            }

            fn get_anchor_hash(&self) -> HeaderHash {
                self.db
                    .get_pinned(&ANCHOR_PREFIX)
                    .ok()
                    .flatten()
                    .and_then(|bytes| {
                        if bytes.len() == HEADER_HASH_SIZE {
                            Some(Hash::from(bytes.as_ref()))
                        } else {
                            None
                        }
                    })
                    .unwrap_or(ORIGIN_HASH)
            }

            fn get_best_chain_hash(&self) -> HeaderHash {
                self.db
                    .get_pinned(&BEST_CHAIN_PREFIX)
                    .ok()
                    .flatten()
                    .and_then(|bytes| {
                        if bytes.len() == HEADER_HASH_SIZE {
                            Some(Hash::from(bytes.as_ref()))
                        } else {
                            None
                        }
                    })
                    .unwrap_or(ORIGIN_HASH)
            }

            fn has_header(&self, hash: &HeaderHash) -> bool {
                let prefix = [&HEADER_PREFIX[..], &hash[..]].concat();
                self.db.get_pinned(prefix)
                    .map(|opt| opt.is_some())
                    .unwrap_or(false)
            }

            fn get_nonces(&self, header: &HeaderHash) -> Option<Nonces> {
                self.db
                    .get_pinned([&NONCES_PREFIX[..], &header[..]].concat())
                    .ok()
                    .flatten()
                    .as_deref()
                    .and_then(from_cbor)
            }

            fn load_block(&self, hash: &HeaderHash) -> Result<RawBlock, StoreError> {
                self.db
                    .get_pinned([&BLOCK_PREFIX[..], &hash[..]].concat())
                    .map_err(|e| StoreError::ReadError {
                        error: e.to_string(),
                    })?
                    .ok_or(StoreError::NotFound { hash: *hash })
                    .map(|bytes| bytes.as_ref().into())
            }


        })*
    }
}

impl_ReadOnlyChainStore!(for ReadOnlyChainDB, RocksDBStore);

impl DiagnosticChainStore for ReadOnlyChainDB {
    #[allow(clippy::panic)]
    fn load_headers(&self) -> Box<dyn Iterator<Item = BlockHeader> + '_> {
        Box::new(
            self.db
                .prefix_iterator(HEADER_PREFIX)
                .filter_map(|item| match item {
                    Ok((_k, v)) => from_cbor(v.as_ref()),
                    Err(err) => panic!("error iterating over headers: {}", err),
                }),
        )
    }

    #[allow(clippy::panic)]
    fn load_nonces(&self) -> Box<dyn Iterator<Item = (HeaderHash, Nonces)> + '_> {
        Box::new(
            self.db
                .prefix_iterator(NONCES_PREFIX)
                .filter_map(|item| match item {
                    Ok((k, v)) => {
                        let hash = Hash::from(&k[CONSENSUS_PREFIX_LEN..]);
                        from_cbor(&v).map(|nonces| (hash, nonces))
                    }
                    Err(err) => panic!("error iterating over nonces: {}", err),
                }),
        )
    }

    #[allow(clippy::panic)]
    fn load_blocks(&self) -> Box<dyn Iterator<Item = (HeaderHash, RawBlock)> + '_> {
        Box::new(
            self.db
                .prefix_iterator(BLOCK_PREFIX)
                .map(|item| match item {
                    Ok((k, v)) => {
                        let hash = Hash::from(&k[CONSENSUS_PREFIX_LEN..]);
                        (hash, RawBlock::from(v.deref()))
                    }
                    Err(err) => panic!("error iterating over blocks: {}", err),
                }),
        )
    }

    #[allow(clippy::expect_used)]
    fn load_parents_children(
        &self,
    ) -> Box<dyn Iterator<Item = (HeaderHash, Vec<HeaderHash>)> + '_> {
        let mut groups: Vec<(HeaderHash, Vec<HeaderHash>)> = Vec::new();
        let mut current_parent: Option<HeaderHash> = None;
        let mut current_children: Vec<HeaderHash> = Vec::new();
        let mut opts = ReadOptions::default();
        opts.set_iterate_range(PrefixRange(&CHILD_PREFIX[..]));

        for kv in self.db.iterator_opt(IteratorMode::Start, opts) {
            let (k, _v) = kv.expect("error iterating over children keys");

            //Key layout: [CHILD_PREFIX][parent][child]
            let parent_start = CONSENSUS_PREFIX_LEN;
            let parent_end = parent_start + HEADER_HASH_SIZE;
            let child_start = parent_end;
            let child_end = child_start + HEADER_HASH_SIZE;

            let mut parent_arr = [0u8; HEADER_HASH_SIZE];
            parent_arr.copy_from_slice(&k[parent_start..parent_end]);
            let parent_hash = Hash::from(parent_arr);

            let mut child_arr = [0u8; HEADER_HASH_SIZE];

            child_arr.copy_from_slice(&k[child_start..child_end]);
            let child_hash = Hash::from(child_arr);

            match &current_parent {
                Some(p) if p == &parent_hash => {
                    current_children.push(child_hash);
                }
                Some(prev_parent) => {
                    groups.push((*prev_parent, std::mem::take(&mut current_children)));
                    current_parent = Some(parent_hash);
                    current_children.push(child_hash);
                }
                None => {
                    current_parent = Some(parent_hash);
                    current_children.push(child_hash);
                }
            }
        }

        if let Some(p) = current_parent {
            groups.push((p, current_children));
        }

        Box::new(groups.into_iter())
    }
}

impl<H: IsHeader + Clone + for<'d> cbor::Decode<'d, ()>> ChainStore<H> for RocksDBStore {
    #[instrument(level = Level::TRACE, skip_all, fields(header = header.hash().to_string()))]
    fn store_header(&self, header: &H) -> Result<(), StoreError> {
        let hash = header.hash();
        let tx = self.db.transaction();
        if let Some(parent) = header.parent() {
            tx.put([&CHILD_PREFIX[..], &parent[..], &hash[..]].concat(), [])
                .map_err(|e| StoreError::WriteError {
                    error: e.to_string(),
                })?;
        };
        tx.put([&HEADER_PREFIX[..], &hash[..]].concat(), to_cbor(header))
            .map_err(|e| StoreError::WriteError {
                error: e.to_string(),
            })?;
        tx.commit().map_err(|e| StoreError::WriteError {
            error: e.to_string(),
        })
    }

    fn put_nonces(&self, header: &HeaderHash, nonces: &Nonces) -> Result<(), StoreError> {
        self.db
            .put([&NONCES_PREFIX[..], &header[..]].concat(), to_cbor(nonces))
            .map_err(|e| StoreError::WriteError {
                error: e.to_string(),
            })
    }

    fn store_block(&self, hash: &HeaderHash, block: &RawBlock) -> Result<(), StoreError> {
        self.db
            .put([&BLOCK_PREFIX[..], &hash[..]].concat(), block.as_ref())
            .map_err(|e| StoreError::WriteError {
                error: e.to_string(),
            })
    }

    fn set_anchor_hash(&self, hash: &HeaderHash) -> Result<(), StoreError> {
        self.db
            .put(ANCHOR_PREFIX, hash.as_ref())
            .map_err(|e| StoreError::WriteError {
                error: e.to_string(),
            })
    }

    fn set_best_chain_hash(&self, hash: &HeaderHash) -> Result<(), StoreError> {
        self.db
            .put(BEST_CHAIN_PREFIX, hash.as_ref())
            .map_err(|e| StoreError::WriteError {
                error: e.to_string(),
            })
    }
    fn update_best_chain(&self, anchor: &HeaderHash, tip: &HeaderHash) -> Result<(), StoreError> {
        let tx = self.db.transaction();
        tx.put(ANCHOR_PREFIX, anchor.as_ref())
            .map_err(|e| StoreError::WriteError {
                error: e.to_string(),
            })?;
        tx.put(BEST_CHAIN_PREFIX, tip.as_ref())
            .map_err(|e| StoreError::WriteError {
                error: e.to_string(),
            })?;
        tx.commit().map_err(|e| StoreError::WriteError {
            error: e.to_string(),
        })
    }
}

#[cfg(test)]
pub mod test {
    use crate::rocksdb::consensus::migration::migrate_db_path;
    use crate::rocksdb::consensus::util::CHAIN_DB_VERSION;

    use super::*;
<<<<<<< HEAD
    use amaru_kernel::{
        BlockHeader, Nonce, ORIGIN_HASH,
        is_header::tests::{any_header_with_parent, any_headers_chain, make_header, run},
        tests::{random_bytes, random_hash},
=======
    use amaru_kernel::tests::{random_bytes, random_hash};
    use amaru_kernel::{HeaderHash, Nonce, ORIGIN_HASH};
    use amaru_ouroboros_traits::is_header::BlockHeader;
    use amaru_ouroboros_traits::tests::{
        any_header_with_parent, any_headers_chain, make_header, run,
>>>>>>> 6ded8dd3
    };
    use amaru_ouroboros_traits::{ChainStore, DiagnosticChainStore};
    use rocksdb::Direction;
    use std::collections::BTreeMap;
    use std::path::Path;
    use std::sync::Arc;
    use std::{fs, io};

    /// "chain"
    /// TODO: move to util once we are ready to implement chain tracking
    const CHAIN_PREFIX: [u8; CONSENSUS_PREFIX_LEN] = *b"chain";

    #[test]
    fn both_rw_and_ro_can_be_open_on_same_dir() {
        let tempdir = tempfile::tempdir().unwrap();
        let path = tempdir.path();
        let _rw_store = initialise_test_rw_store(path);
        if let Err(e) = initialise_test_ro_store(path) {
            panic!("failed to re-open DB in read-only mode: {}", e);
        }
    }

    #[test]
    fn rocksdb_chain_store_can_get_header_it_puts() {
        with_db(|db| {
            let header = BlockHeader::from(make_header(1, 0, None));
            db.store_header(&header).unwrap();
            let header2 = db.load_header(&header.hash()).unwrap();
            assert_eq!(header, header2);
        })
    }

    #[test]
    fn rocksdb_chain_store_can_get_block_it_puts() {
        with_db(|db| {
            let hash: HeaderHash = random_bytes(32).as_slice().into();
            let block = RawBlock::from(&*vec![1; 64]);

            db.store_block(&hash, &block).unwrap();
            let block2 = db.load_block(&hash).unwrap();
            assert_eq!(block, block2);
        })
    }

    #[test]
    fn rocksdb_chain_store_returns_not_found_for_nonexistent_block() {
        with_db(|db| {
            let nonexistent_hash: HeaderHash = random_bytes(32).as_slice().into();
            let result = db.load_block(&nonexistent_hash);

            assert_eq!(
                Err(StoreError::NotFound {
                    hash: nonexistent_hash
                }),
                result
            );
        });
    }

    #[test]
    fn best_chain_hash_when_store_is_empty() {
        with_db(|db| assert_eq!(db.get_best_chain_hash(), ORIGIN_HASH))
    }

    #[test]
    fn store_best_chain_hash() {
        with_db(|db| {
            let best_chain = random_hash();
            db.set_best_chain_hash(&best_chain).unwrap();
            assert_eq!(db.get_best_chain_hash(), best_chain);
        })
    }

    #[test]
    fn anchor_hash_when_store_is_empty() {
        with_db(|db| {
            assert_eq!(db.get_anchor_hash(), ORIGIN_HASH);
        })
    }

    #[test]
    fn store_anchor_hash() {
        with_db(|db| {
            let anchor = random_hash();
            db.set_anchor_hash(&anchor).unwrap();
            assert_eq!(db.get_anchor_hash(), anchor);
        })
    }

    #[test]
    fn update_best_chain() {
        with_db(|db| {
            let anchor = random_hash();
            let tip = random_hash();
            db.update_best_chain(&anchor, &tip).unwrap();
            assert_eq!(db.get_anchor_hash(), anchor);
            assert_eq!(db.get_best_chain_hash(), tip);
        })
    }

    #[test]
    fn store_parent_children_relationship_for_header() {
        with_db(|db| {
            // h0 -> h1 -> h2
            //      \
            //       -> h3
            let mut chain = run(any_headers_chain(3));
            let h3 = run(any_header_with_parent(chain[1].hash()));
            chain.push(h3.clone());

            for header in &chain {
                db.store_header(header).unwrap();
            }

            let mut children = db.get_children(&chain[1].hash());
            children.sort();
            let mut expected = vec![chain[2].hash(), h3.hash()];
            expected.sort();
            assert_eq!(children, expected);
        })
    }

    #[test]
    fn load_all_headers() {
        with_db_path(|(db, path)| {
            let mut headers: Vec<BlockHeader> = vec![];
            for i in 0..10usize {
                let parent = if i == 0 {
                    None
                } else {
                    Some(headers[i - 1].hash())
                };
                let header = make_header(i as u64, i as u64 * 10, parent).into();
                db.store_header(&header).unwrap();
                headers.push(header);
            }
            headers.sort();

            let db = initialise_test_ro_store(path).unwrap();

            let mut result: Vec<BlockHeader> = db.load_headers().collect();
            result.sort();
            assert_eq!(result, headers);
        })
    }

    #[test]
    fn load_parents_children() {
        with_db_path(|(db, path)| {
            // h0 -> h1 -> h2
            //      \
            //       -> h3 -> h4
            let mut chain = run(any_headers_chain(3));
            let h3 = run(any_header_with_parent(chain[1].hash()));
            chain.push(h3.clone());
            let h4 = run(any_header_with_parent(h3.hash()));
            chain.push(h4);

            let mut expected = BTreeMap::new();

            for header in &chain {
                if let Some(parent) = header.parent() {
                    expected
                        .entry(parent)
                        .or_insert_with(Vec::new)
                        .push(header.hash());
                }
                db.store_header(header).unwrap();
            }

            let db = initialise_test_ro_store(path).unwrap();

            let result = sort_entries(db.load_parents_children().collect::<Vec<_>>());
            let expected = sort_entries(expected.into_iter().collect::<Vec<_>>());
            assert_eq!(result, expected);
        })
    }

    #[test]
    fn load_nonces() {
        with_db_path(|(db, path)| {
            let chain = run(any_headers_chain(3));
            let mut expected = BTreeMap::new();
            for header in &chain {
                let nonces = Nonces {
                    active: Nonce::from(random_bytes(32).as_slice()),
                    evolving: Nonce::from(random_bytes(32).as_slice()),
                    candidate: Nonce::from(random_bytes(32).as_slice()),
                    tail: header.parent().unwrap_or(ORIGIN_HASH),
                    epoch: Default::default(),
                };
                db.put_nonces(&header.hash(), &nonces).unwrap();
                expected.insert(header.hash(), nonces);
            }

            let db = initialise_test_ro_store(path).unwrap();

            let mut result = db.load_nonces().collect::<Vec<_>>();
            result.sort();
            let mut expected = expected.into_iter().collect::<Vec<_>>();
            expected.sort();
            assert_eq!(result, expected);
        })
    }

    #[test]
    fn load_blocks() {
        with_db_path(|(db, path)| {
            let chain = run(any_headers_chain(3));
            let mut expected = BTreeMap::new();
            for header in &chain {
                let block = RawBlock::from(random_bytes(32).as_slice());
                db.store_block(&header.hash(), &block).unwrap();
                expected.insert(header.hash(), block);
            }

            let db = initialise_test_ro_store(path).unwrap();

            let mut result = db.load_blocks().collect::<Vec<_>>();
            result.sort();
            let mut expected = expected.into_iter().collect::<Vec<_>>();
            expected.sort();
            assert_eq!(result, expected);
        })
    }

    #[test]
    fn retrieve_best_chain() {
        with_db(|db| {
            // create a chain and store it as the best chain
            // with its anchor and tip.
            let chain = run(any_headers_chain(15));
            for header in &chain {
                db.store_header(header).unwrap();
            }

            // set the chain anchor to the 5th header
            // and the tip to the last header
            db.set_anchor_hash(&chain[4].hash()).unwrap();
            db.set_best_chain_hash(&chain[14].hash()).unwrap();
            let result = db.retrieve_best_chain();
            assert_eq!(
                result,
                chain[4..].iter().map(|h| h.hash()).collect::<Vec<_>>()
            );
        })
    }

    // MIGRATIONS

    #[test]
    fn fails_to_open_rw_db_if_it_does_not_exist() {
        let tempdir = tempfile::tempdir().unwrap();
        let path = tempdir.path();
        let basedir = init_dir(path);
        let config = RocksDbConfig::new(basedir);

        let result = RocksDBStore::open(config);
        match result {
            Err(StoreError::OpenError { .. }) => (), // OK
            Err(e) => panic!("Expected OpenError error, got: {:?}", e),
            _other => panic!("Expected failure to open RocksDBStore but it succeeded"),
        }
    }

    #[cfg(not(target_os = "windows"))]
    #[test]
    fn fails_to_open_rw_db_if_it_exists_with_wrong_version() {
        let tempdir = tempfile::tempdir().unwrap();
        let target = tempdir.path();
        let config = RocksDbConfig::new(target.to_path_buf());
        let source = PathBuf::from("sample-chain-db/v0");

        copy_recursively(source, target).unwrap();

        let result = RocksDBStore::open(config);
        match result {
            Err(StoreError::IncompatibleDbVersions { stored, current }) => {
                assert_eq!(stored, 0);
                assert_eq!(current, CHAIN_DB_VERSION);
            }
            Err(e) => panic!("Expected OpenError error, got: {:?}", e),
            _other => panic!("Expected failure to open RocksDBStore but it succeeded"),
        }
    }

    #[test]
    fn raises_an_error_when_creating_a_database_given_directory_is_non_empty() {
        let tempdir = tempfile::tempdir().unwrap();
        let path = tempdir.path();
        let basedir = init_dir(path);

        fs::write(basedir.join("some_file.txt"), b"some data").unwrap();
        let result = RocksDBStore::create(RocksDbConfig::new(basedir));

        match result {
            Err(StoreError::OpenError { error: _ }) => {
                // expected
            }
            Err(e) => panic!("Expected OpenError, got: {:?}", e),
            _other => panic!("Expected failure to create DB but it succeeded"),
        };
    }

    #[test]
    fn creates_a_database_with_current_version_given_directory_is_empty() {
        let tempdir = tempfile::tempdir().unwrap();
        let path = tempdir.path();
        let basedir = init_dir(path);

        let store = RocksDBStore::create(RocksDbConfig::new(basedir))
            .expect("should create DB successfully");
        let version = get_version(&store.db).expect("should read version successfully");

        assert_eq!(version, CHAIN_DB_VERSION);
    }

    #[cfg(not(target_os = "windows"))]
    #[test]
    fn can_convert_v0_sample_db_to_v1() {
        let tempdir = tempfile::tempdir().unwrap();
        let target = tempdir.path();
        let config = RocksDbConfig::new(target.to_path_buf());
        let source = PathBuf::from("sample-chain-db/v0");

        copy_recursively(source, target).unwrap();

        let result = migrate_db_path(target).expect("Migration should succeed");

        let db = RocksDBStore::open(config)
            .expect("DB should successfully be opened as it's been migrated");
        assert_eq!((0, 1), result);
        let header: Option<BlockHeader> = db.load_header(&HeaderHash::from(
            hex::decode(SAMPLE_HASH).unwrap().as_slice(),
        ));
        assert!(header.is_some(), "Sample data should be preserved");
    }

    #[test]
    fn migrate_db_fails_given_directory_does_not_exist() {
        let tempdir = tempfile::tempdir().unwrap();
        let target = tempdir.path();

        let result = migrate_db_path(target);

        match result {
            Err(StoreError::OpenError { error: _ }) => {
                // expected
            }
            Err(e) => panic!("Expected OpenError, got: {:?}", e),
            _other => panic!("Expected failure to migrate DB but it succeeded"),
        }
    }

    #[cfg(not(target_os = "windows"))]
    #[test]
    fn open_or_create_succeeds_given_directory_exists() {
        let tempdir = tempfile::tempdir().unwrap();
        let target = tempdir.path();
        let config = RocksDbConfig::new(target.to_path_buf());
        let source = PathBuf::from("sample-chain-db/v0");

        copy_recursively(source, target).unwrap();

        let store = RocksDBStore::open_and_migrate(config).expect("should create DB successfully");
        let version = get_version(&store.db).expect("should read version successfully");

        assert_eq!(version, CHAIN_DB_VERSION);
    }

    #[test]
    fn iterator_over_chain() {
        let tempdir = tempfile::tempdir().unwrap();
        let target = tempdir.path();
        let config = RocksDbConfig::new(target.to_path_buf());
        let (_, db) = open_or_create_db(&config).expect("should open DB successfully");

        // populate DB
        for slot in 1..10 {
            let prefix = [&CHAIN_PREFIX[..], &(slot as u64).to_be_bytes()[..]].concat();
            let header_hash = random_hash();
            db.put(&prefix, header_hash)
                .expect("should put data successfully");
        }
        // iterate over chain from 4 to 8
        let slot4 = 4u64.to_be_bytes();
        let slot6 = 6u64.to_be_bytes();
        let slot7 = 7u64.to_be_bytes();
        let slot8 = 8u64.to_be_bytes();
        let slot9 = 9u64.to_be_bytes();
        let slot10 = 10u64.to_be_bytes();
        let prefix = [&CHAIN_PREFIX[..], &slot4].concat();

        let mut readopts = ReadOptions::default();
        readopts.set_iterate_upper_bound([&CHAIN_PREFIX[..], &slot10[..]].concat());
        let mut iter = db.iterator_opt(IteratorMode::From(&prefix, Direction::Forward), readopts);
        let mut count = 0;
        while let Some(Ok((_, v))) = iter.next()
            && count < 3
        {
            let _header_hash: HeaderHash = Hash::from(v.as_ref());
            count += 1;
        }

        // we can delete keys the iterator has seen and not seen
        db.delete([&CHAIN_PREFIX[..], &slot6].concat())
            .expect("should delete data successfully");
        db.delete([&CHAIN_PREFIX[..], &slot7].concat())
            .expect("should delete data successfully");

        // iterator continues from where it left off, skipping deleted keys
        assert_eq!(
            *(iter.next().unwrap().unwrap().0),
            [&CHAIN_PREFIX[..], &slot8].concat()
        );
        assert_eq!(
            *(iter.next().unwrap().unwrap().0),
            [&CHAIN_PREFIX[..], &slot9].concat()
        );
    }

    const SAMPLE_HASH: &str = "2e78d1386ae414e62c72933c753a1cc5f6fdaefe0e6f0ee462bee8bb24285c1b";
    // HELPERS

    pub fn initialise_test_rw_store(path: &std::path::Path) -> RocksDBStore {
        let basedir = init_dir(path);
        let config = RocksDbConfig::new(basedir);

        RocksDBStore::create(config).expect("fail to initialise RocksDB")
    }

    pub fn initialise_test_ro_store(path: &std::path::Path) -> Result<ReadOnlyChainDB, StoreError> {
        let basedir = init_dir(path);
        RocksDBStore::open_for_readonly(RocksDbConfig::new(basedir))
    }

    fn init_dir(path: &std::path::Path) -> PathBuf {
        let basedir = path.join("rocksdb_chain_store");
        use std::fs::create_dir_all;
        create_dir_all(&basedir).expect("fail to create test dir");
        basedir
    }

    // creates a sample db at the given path, populating with some data
    // this function exists to make it easy to test DB migration:
    //
    // 1. create a sample DB with the old version
    // 2. run migration code
    // 3. check that the data is still there and correct
    #[expect(dead_code)]
    fn create_sample_db(path: &Path) {
        let db = initialise_test_rw_store(path);
        let chain = run(any_headers_chain(10));
        for header in &chain {
            let block = RawBlock::from(random_bytes(32).as_slice());
            db.store_header(header).unwrap();
            <RocksDBStore as ChainStore<BlockHeader>>::store_block(&db, &header.hash(), &block)
                .unwrap();
            let nonces = Nonces {
                active: Nonce::from(random_bytes(32).as_slice()),
                evolving: Nonce::from(random_bytes(32).as_slice()),
                candidate: Nonce::from(random_bytes(32).as_slice()),
                tail: header.parent().unwrap_or(ORIGIN_HASH),
                epoch: Default::default(),
            };
            <RocksDBStore as ChainStore<BlockHeader>>::put_nonces(&db, &header.hash(), &nonces)
                .unwrap();
        }
    }

    fn with_db(f: impl Fn(Arc<dyn ChainStore<BlockHeader>>)) {
        // // try first with in-memory store
        // let in_memory_store: Arc<dyn ChainStore<BlockHeader>> =
        //     Arc::new(InMemConsensusStore::new());
        // f(in_memory_store);

        // then with rocksdb store
        let tempdir = tempfile::tempdir().unwrap();
        let rw_store: Arc<dyn ChainStore<BlockHeader>> =
            Arc::new(initialise_test_rw_store(tempdir.path()));
        f(rw_store);
    }

    fn with_db_path(f: impl Fn((Arc<dyn ChainStore<BlockHeader>>, &Path))) {
        let tempdir = tempfile::tempdir().unwrap();
        let rw_store: Arc<dyn ChainStore<BlockHeader>> =
            Arc::new(initialise_test_rw_store(tempdir.path()));
        f((rw_store, tempdir.path()));
    }

    fn sort_entries(
        mut v: Vec<(HeaderHash, Vec<HeaderHash>)>,
    ) -> Vec<(HeaderHash, Vec<HeaderHash>)> {
        v.sort_by_key(|(k, _)| *k);
        for (_, children) in &mut v {
            children.sort();
        }
        v
    }

    // from https://nick.groenen.me/notes/recursively-copy-files-in-rust/
    // NOTE: the stored database is only valid for Unix (Linux/MacOS) systems, so
    // any test relying on it should be guarded for not running on windows
    pub fn copy_recursively(
        source: impl AsRef<Path>,
        destination: impl AsRef<Path>,
    ) -> io::Result<()> {
        fs::create_dir_all(&destination)?;
        for entry in fs::read_dir(source)? {
            let entry = entry?;
            let filetype = entry.file_type()?;
            if filetype.is_dir() {
                copy_recursively(entry.path(), destination.as_ref().join(entry.file_name()))?;
            } else {
                fs::copy(entry.path(), destination.as_ref().join(entry.file_name()))?;
            }
        }
        Ok(())
    }
}<|MERGE_RESOLUTION|>--- conflicted
+++ resolved
@@ -12,30 +12,27 @@
 // See the License for the specific language governing permissions and
 // limitations under the License.
 
+pub mod migration;
+pub mod util;
+
+pub use migration::*;
+
+use amaru_kernel::{
+    BlockHeader, HEADER_HASH_SIZE, Hash, HeaderHash, IsHeader, ORIGIN_HASH, RawBlock, cbor,
+    from_cbor, to_cbor,
+};
+use amaru_ouroboros_traits::{
+    ChainStore, DiagnosticChainStore, Nonces, ReadOnlyChainStore, StoreError,
+};
+use rocksdb::{DB, IteratorMode, OptimisticTransactionDB, Options, PrefixRange, ReadOptions};
+use std::{fs, ops::Deref, path::PathBuf};
+use tracing::{Level, instrument};
+
 use crate::rocksdb::RocksDbConfig;
 use crate::rocksdb::consensus::util::{
     ANCHOR_PREFIX, BEST_CHAIN_PREFIX, BLOCK_PREFIX, CHILD_PREFIX, CONSENSUS_PREFIX_LEN,
     HEADER_PREFIX, NONCES_PREFIX, open_db, open_or_create_db,
 };
-use amaru_kernel::{
-    HEADER_HASH_SIZE, Hash, HeaderHash, IsHeader, ORIGIN_HASH, RawBlock, cbor, from_cbor, to_cbor,
-};
-<<<<<<< HEAD
-use amaru_ouroboros_traits::{ChainStore, Nonces, ReadOnlyChainStore, StoreError};
-=======
-use amaru_ouroboros_traits::is_header::IsHeader;
-use amaru_ouroboros_traits::{
-    BlockHeader, ChainStore, DiagnosticChainStore, Nonces, ReadOnlyChainStore, StoreError,
-};
->>>>>>> 6ded8dd3
-use rocksdb::{DB, IteratorMode, OptimisticTransactionDB, Options, PrefixRange, ReadOptions};
-use std::{fs, ops::Deref, path::PathBuf};
-use tracing::{Level, instrument};
-
-pub mod migration;
-pub mod util;
-
-pub use migration::*;
 
 pub struct RocksDBStore {
     pub basedir: PathBuf,
@@ -374,18 +371,10 @@
     use crate::rocksdb::consensus::util::CHAIN_DB_VERSION;
 
     use super::*;
-<<<<<<< HEAD
     use amaru_kernel::{
         BlockHeader, Nonce, ORIGIN_HASH,
         is_header::tests::{any_header_with_parent, any_headers_chain, make_header, run},
         tests::{random_bytes, random_hash},
-=======
-    use amaru_kernel::tests::{random_bytes, random_hash};
-    use amaru_kernel::{HeaderHash, Nonce, ORIGIN_HASH};
-    use amaru_ouroboros_traits::is_header::BlockHeader;
-    use amaru_ouroboros_traits::tests::{
-        any_header_with_parent, any_headers_chain, make_header, run,
->>>>>>> 6ded8dd3
     };
     use amaru_ouroboros_traits::{ChainStore, DiagnosticChainStore};
     use rocksdb::Direction;
