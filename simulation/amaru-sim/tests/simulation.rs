--- conflicted
+++ resolved
@@ -165,11 +165,6 @@
     Ok(args)
 }
 
-<<<<<<< HEAD
-/// Load the TraceEntries from the test output directory at the given timestamp.
-fn get_traces_at(at: At) -> anyhow::Result<Vec<TraceEntry>> {
-    let path = format!("../../target/tests/{at}/traces.cbor");
-=======
 /// Load the TraceEntries from the test output directory for a given simulation run and test run.
 fn get_traces(
     test_directory: &Path,
@@ -180,8 +175,6 @@
         "{}/{simulation_run}/{test_run}/traces.cbor",
         test_directory.display()
     );
-    let path = Path::new(&path);
->>>>>>> 59d9c9d2
     let latest_trace =
         fs::canonicalize(&path).map_err(|e| anyhow!("cannot read the file at {path:?}: {e}"))?;
     load_trace_entries(&latest_trace)
