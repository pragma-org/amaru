--- conflicted
+++ resolved
@@ -34,13 +34,8 @@
 minicbor = { version = "0.25.1", features = ["std", "half", "derive"] } # Must match the version used by pallas
 mithril-client = { version = "0.12.11", default-features = false, features = ["fs", "num-integer-backend", "rustls-tls"] }
 num = { version = "0.4.3", default-features = false, features = ["alloc"] }
-<<<<<<< HEAD
-opentelemetry = "0.30.0"
-opentelemetry-otlp = { version = "0.30.0", features = [
-=======
 opentelemetry = "0.31.0"
 opentelemetry-otlp = { version = "0.31.0", features = [
->>>>>>> f3018433
   "grpc-tonic",
   "http-proto",
   "reqwest-blocking-client",
