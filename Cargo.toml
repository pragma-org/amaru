[workspace.package]
version = "0.1.0"
edition = "2021"
description = "A Cardano blockchain node implementation"
license = "Apache-2.0"
authors = ["Amaru Maintainers <amaru@pragma.builders>"]
repository = "https://github.com/pragma-org/amaru"
homepage = "https://github.com/pragma-org/amaru"
documentation = "https://docs.rs/amaru"
rust-version = "1.88"                                    # ⚠️ Also change in .cargo/rust-toolchain.toml

[workspace]
members = ["crates/*", "simulation/*"]
default-members = ["crates/*"]
resolver = "2"

[workspace.dependencies]
acto = { version = "0.7.2", features = ["tokio"] }
anyhow = "1.0.95"
async-trait = "0.1.83"
bech32 = "0.11.0"
<<<<<<< HEAD
clap = { version = "4.5.38", features = ["derive", "env"] }
=======
clap = { version = "4.5.35", features = ["derive", "env"] }
either = "1.15"
>>>>>>> 4b60fafd
futures-util = "0.3.31"
gasket = { version = "0.8.0", features = ["derive"] }
hex = "0.4.3"
indicatif = "0.17.9"
indoc = "2.0"
minicbor = "0.25.1" # Must match the version used by pallas
num = { version = "0.4.3", default-features = false, features = ["alloc"] }
opentelemetry = "0.29.1"
opentelemetry-otlp = { version = "0.29.0", features = [
    "grpc-tonic",
    "http-proto",
    "reqwest-blocking-client",
] }
opentelemetry_sdk = "0.29.0"
pallas-addresses = "0.32.0"
pallas-codec = "0.32.0" # When updating, double check that minicbor doesn't need to be updated too (see https://github.com/txpipe/pallas/blob/v0.32.0/pallas-codec/Cargo.toml#L22)
pallas-crypto = "0.32.0"
pallas-math = "0.32.0"
pallas-network = "0.32.0"
pallas-primitives = "0.32.0"
pallas-traverse = "0.32.0"
parking_lot = "0.12.3"
rayon = "1.10"
rocksdb = { version = "0.23.0", default-features = false, features = [
    "bindgen-runtime",
    "snappy",
    "multi-threaded-cf"
] }
serde = { version = "1.0", default-features = false }
serde_json = { version = "1.0.128", default-features = false }
sha3 = "0.10.8"
sysinfo = "0.35.1"
thiserror = "2.0.12"
tokio = { version = "1.45.0", features = ["sync"] }
tokio-util = "0.7.12"
tokio-stream = "0.1.17"
tracing = "0.1.40"
tracing-opentelemetry = "0.30.0"
tracing-subscriber = { version = "0.3.18", features = [
    "env-filter",
    "std",
    "json",
] }

amaru-consensus = { path = "crates/amaru-consensus" }
amaru-kernel = { path = "crates/amaru-kernel" }
amaru-ledger = { path = "crates/amaru-ledger" }
amaru-mempool = { path = "crates/amaru-mempool" }
amaru-ouroboros = { path = "crates/ouroboros" }
amaru-ouroboros-traits = { path = "crates/ouroboros-traits" }
amaru-stores = { path = "crates/amaru-stores" }
iter-borrow = { path = "crates/iter-borrow" }
pure-stage = { path = "crates/pure-stage" }
slot-arithmetic = { path = "crates/slot-arithmetic" }
tracing-json = { path = "crates/tracing-json" }

# The vrf crate has not been fully tested in production environments and still has several upstream issues that are open PRs but not merged yet.
vrf_dalek = { git = "https://github.com/txpipe/vrf", rev = "044b45a1a919ba9d9c2471fc5c4d441f13086676" }
kes-summed-ed25519 = { git = "https://github.com/txpipe/kes", rev = "f69fb357d46f6a18925543d785850059569d7e78" }

# dev-dependencies
ctor = "0.4.1"
tempfile = "3.20.0"
rand = "0.9.1"
proptest = { version = "1.5.0", default-features = false, features = ["alloc"] }
insta = "1.41.1"
envpath = "0.0.1-beta.3"
criterion = "0.5.1"
test-case = "3.3.1"

# build-dependencies
built = "0.8.0"

[workspace.lints.rust]
rust-2018-idioms = "warn"
rust-2018-compatibility = "warn"
rust-2021-compatibility = "warn"
#rust-2024-compatibility = "warn"
nonstandard-style = { level = "deny" }
future-incompatible = { level = "deny" }

[workspace.lints.clippy]
# Enable clippy lints for all members
# * https://doc.rust-lang.org/clippy/lints.htwml


# Group lints

# pedantic = "warn"
# restriction = "warn"
# nursery = "warn"
# cargo = "warn"
# others are enabled by default, see table here: https://doc.rust-lang.org/clippy/

# Individual lints

# All lints are detailed here: https://rust-lang.github.io/rust-clippy/master/index.html
# allow-unwrap-in-tests = true
# unreachable = "warn"
expect_used = "warn"
panic = "warn"
todo = "warn"
unwrap_used = "warn"
wildcard_enum_match_arm = "warn"

# See https://doc.rust-lang.org/cargo/reference/profiles.html

[profile.dev]
opt-level = 2
debug = false

[profile.dev-debug]
# Restore default 'dev' profile (see https://doc.rust-lang.org/cargo/reference/profiles.html#dev)
inherits = "dev"
opt-level = 0
debug = true

[profile.release]
lto = true
codegen-units = 1<|MERGE_RESOLUTION|>--- conflicted
+++ resolved
@@ -19,12 +19,8 @@
 anyhow = "1.0.95"
 async-trait = "0.1.83"
 bech32 = "0.11.0"
-<<<<<<< HEAD
 clap = { version = "4.5.38", features = ["derive", "env"] }
-=======
-clap = { version = "4.5.35", features = ["derive", "env"] }
 either = "1.15"
->>>>>>> 4b60fafd
 futures-util = "0.3.31"
 gasket = { version = "0.8.0", features = ["derive"] }
 hex = "0.4.3"
