--- conflicted
+++ resolved
@@ -323,12 +323,8 @@
           restore-keys: |
             cargo-x86_64-unknown-linux-gnu
       - name: Run amaru-consensus benches
-<<<<<<< HEAD
-        shell: bash
-        run: cargo bench --bench headers_tree --features="test-utils telemetry profiling"
-=======
+        shell: bash
         run: cargo bench --bench headers_tree --features="test-utils profiling"
->>>>>>> 16a04fde
 
   cli:
     name: Test the CLI
